--- conflicted
+++ resolved
@@ -1,37 +1,5 @@
 -r requirements-lint.txt
 -r requirements-test.txt
 
-<<<<<<< HEAD
-# type checking
-mypy==1.9.0
-types-PyYAML
-types-requests
-types-setuptools
-
-# testing
-pytest
-tensorizer>=2.9.0
-pytest-forked
-pytest-asyncio
-pytest-rerunfailures
-pytest-shard
-
-# testing utils
-awscli
-einops # required for MPT
-httpx
-peft
-requests
-ray
-peft
-awscli
-
-# Benchmarking
-aiohttp
-
-# quantization
-bitsandbytes==0.42.0
-=======
 # Avoid adding requirements directly to this file.
-# Instead, modify the two files referenced above.
->>>>>>> 0ac53432
+# Instead, modify the two files referenced above.