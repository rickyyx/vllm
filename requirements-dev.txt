# formatting
yapf==0.32.0
toml==0.10.2
tomli==2.0.1
ruff==0.1.5
codespell==2.2.6
isort==5.13.2

# type checking
mypy==1.9.0
types-PyYAML
types-requests
types-setuptools

# testing
pytest
# tensorizer==2.9.0
pytest-forked
pytest-asyncio
pytest-rerunfailures
pytest-shard

# testing utils
awscli
einops # required for MPT
httpx
peft
requests
ray
<<<<<<< HEAD
# peft
# awscli
=======
sentence-transformers # required for embedding
>>>>>>> 702bee46

# Benchmarking
aiohttp

# Multimodal
pillow<|MERGE_RESOLUTION|>--- conflicted
+++ resolved
@@ -27,12 +27,8 @@
 peft
 requests
 ray
-<<<<<<< HEAD
 # peft
 # awscli
-=======
-sentence-transformers # required for embedding
->>>>>>> 702bee46
 
 # Benchmarking
 aiohttp
