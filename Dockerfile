# The vLLM Dockerfile is used to construct vLLM image that can be directly used
# to run the OpenAI compatible server.

# Please update any changes made here to
# docs/source/dev/dockerfile/dockerfile.rst and
# docs/source/assets/dev/dockerfile-stages-dependency.png

ARG CUDA_VERSION=12.4.1
#################### BASE BUILD IMAGE ####################
# prepare basic build environment
FROM nvidia/cuda:${CUDA_VERSION}-devel-ubuntu20.04 AS base
ARG CUDA_VERSION=12.4.1
<<<<<<< HEAD
ARG PYTHON_VERSION=3

=======
ARG PYTHON_VERSION=3.10
>>>>>>> b09c755b
ENV DEBIAN_FRONTEND=noninteractive

# Install Python and other dependencies
RUN echo 'tzdata tzdata/Areas select America' | debconf-set-selections \
    && echo 'tzdata tzdata/Zones/America select Los_Angeles' | debconf-set-selections \
    && apt-get update -y \
    && apt-get install -y ccache software-properties-common git curl sudo \
    && add-apt-repository ppa:deadsnakes/ppa \
    && apt-get update -y \
<<<<<<< HEAD
    && apt-get install -y python${PYTHON_VERSION} python${PYTHON_VERSION}-dev python${PYTHON_VERSION}-venv python3-pip \
    && if [ "${PYTHON_VERSION}" != "3" ]; then update-alternatives --install /usr/bin/python3 python3 /usr/bin/python${PYTHON_VERSION} 1; fi \
    && python3 --version

# START: Anyscale only
ENV PIP_USE_DEPRECATED=legacy-resolver
RUN apt-get update -y \
    && apt-get install -y unzip wget tar python3-pip \
    && update-alternatives --set python3 /usr/bin/python${PYTHON_VERSION} \
    && ln -sf /usr/bin/python${PYTHON_VERSION}-config /usr/bin/python3-config \
    && python3 -m pip --version
# END: Anyscale only

RUN apt-get update -y \
    && apt-get install -y git curl sudo

# Install pip s.t. it will be compatible with our PYTHON_VERSION
RUN curl -sS https://bootstrap.pypa.io/get-pip.py | python${PYTHON_VERSION}
RUN python3 -m pip --version
=======
    && apt-get install -y python${PYTHON_VERSION} python${PYTHON_VERSION}-dev python${PYTHON_VERSION}-venv \
    && update-alternatives --install /usr/bin/python3 python3 /usr/bin/python${PYTHON_VERSION} 1 \
    && update-alternatives --set python3 /usr/bin/python${PYTHON_VERSION} \
    && ln -sf /usr/bin/python${PYTHON_VERSION}-config /usr/bin/python3-config \
    && curl -sS https://bootstrap.pypa.io/get-pip.py | python${PYTHON_VERSION} \
    && python3 --version && python3 -m pip --version
>>>>>>> b09c755b

# Workaround for https://github.com/openai/triton/issues/2507 and
# https://github.com/pytorch/pytorch/issues/107960 -- hopefully
# this won't be needed for future versions of this docker image
# or future versions of triton.
RUN ldconfig /usr/local/cuda-$(echo $CUDA_VERSION | cut -d. -f1,2)/compat/

WORKDIR /workspace

# install build and runtime dependencies
COPY requirements-common.txt requirements-common.txt
COPY requirements-adag.txt requirements-adag.txt
COPY requirements-cuda.txt requirements-cuda.txt
COPY requirements-anyscale.txt requirements-anyscale.txt
RUN --mount=type=cache,target=/root/.cache/pip \
    python3 -m pip install -r requirements-cuda.txt

COPY requirements-mamba.txt requirements-mamba.txt
RUN python3 -m pip install packaging
RUN python3 -m pip install -r requirements-mamba.txt

# cuda arch list used by torch
# can be useful for both `dev` and `test`
# explicitly set the list to avoid issues with torch 2.2
# see https://github.com/pytorch/pytorch/pull/123243
ARG torch_cuda_arch_list='7.0 7.5 8.0 8.6 8.9 9.0+PTX'
ENV TORCH_CUDA_ARCH_LIST=${torch_cuda_arch_list}
#################### BASE BUILD IMAGE ####################

#################### WHEEL BUILD IMAGE ####################
FROM base AS build

<<<<<<< HEAD
ARG PYTHON_VERSION=3

=======
>>>>>>> b09c755b
# install build dependencies
COPY requirements-build.txt requirements-build.txt

RUN --mount=type=cache,target=/root/.cache/pip \
    python3 -m pip install -r requirements-build.txt

# files and directories related to build wheels
COPY csrc csrc
COPY setup.py setup.py
COPY cmake cmake
COPY CMakeLists.txt CMakeLists.txt
COPY requirements-common.txt requirements-common.txt
COPY requirements-adag.txt requirements-adag.txt
COPY requirements-cuda.txt requirements-cuda.txt
COPY pyproject.toml pyproject.toml
COPY vllm vllm
# START: Anyscale only
COPY .buildkite/ci/install_scratch_dependencies.sh .buildkite/ci/install_scratch_dependencies.sh
RUN bash .buildkite/ci/install_scratch_dependencies.sh
# END: Anyscale only

# max jobs used by Ninja to build extensions
ARG max_jobs=2
ENV MAX_JOBS=${max_jobs}
# number of threads used by nvcc
ARG nvcc_threads=8
ENV NVCC_THREADS=$nvcc_threads

ARG buildkite_commit
ENV BUILDKITE_COMMIT=${buildkite_commit}

ARG USE_SCCACHE
ARG SCCACHE_BUCKET_NAME=vllm-build-sccache
ARG SCCACHE_REGION_NAME=us-west-2
# if USE_SCCACHE is set, use sccache to speed up compilation
RUN --mount=type=cache,target=/root/.cache/pip \
    if [ "$USE_SCCACHE" = "1" ]; then \
        echo "Installing sccache..." \
        && curl -L -o sccache.tar.gz https://github.com/mozilla/sccache/releases/download/v0.8.1/sccache-v0.8.1-x86_64-unknown-linux-musl.tar.gz \
        && tar -xzf sccache.tar.gz \
        && sudo mv sccache-v0.8.1-x86_64-unknown-linux-musl/sccache /usr/bin/sccache \
        && rm -rf sccache.tar.gz sccache-v0.8.1-x86_64-unknown-linux-musl \
<<<<<<< HEAD
        && if [ "$CUDA_VERSION" = "11.8.0" ]; then \
            export SCCACHE_BUCKET=anyscale-vllm-sccache; \
           else \
            export SCCACHE_BUCKET=anyscale-vllm-sccache; \
           fi \
        && export SCCACHE_REGION=us-west-2 \
=======
        && export SCCACHE_BUCKET=${SCCACHE_BUCKET_NAME} \
        && export SCCACHE_REGION=${SCCACHE_REGION_NAME} \
        && export SCCACHE_IDLE_TIMEOUT=0 \
>>>>>>> b09c755b
        && export CMAKE_BUILD_TYPE=Release \
        && sccache --show-stats \
        && python3 setup.py bdist_wheel --dist-dir=dist --py-limited-api=cp38 \
        && sccache --show-stats; \
    fi

ENV CCACHE_DIR=/root/.cache/ccache
RUN --mount=type=cache,target=/root/.cache/ccache \
    --mount=type=cache,target=/root/.cache/pip \
    if [ "$USE_SCCACHE" != "1" ]; then \
        python3 setup.py bdist_wheel --dist-dir=dist --py-limited-api=cp38; \
    fi

# check the size of the wheel, we cannot upload wheels larger than 100MB
COPY .buildkite/check-wheel-size.py check-wheel-size.py
RUN python3 check-wheel-size.py dist

#################### EXTENSION Build IMAGE ####################

#################### DEV IMAGE ####################
FROM base as dev

COPY requirements-lint.txt requirements-lint.txt
COPY requirements-test.txt requirements-test.txt
COPY requirements-dev.txt requirements-dev.txt
RUN --mount=type=cache,target=/root/.cache/pip \
    python3 -m pip install -r requirements-dev.txt

#################### DEV IMAGE ####################
#################### MAMBA Build IMAGE ####################
FROM dev as mamba-builder
# max jobs used for build
ARG max_jobs=2
ENV MAX_JOBS=${max_jobs}

WORKDIR /usr/src/mamba

COPY requirements-mamba.txt requirements-mamba.txt

# Download the wheel or build it if a pre-compiled release doesn't exist
RUN pip --verbose wheel -r requirements-mamba.txt \
    --no-build-isolation --no-deps --no-cache-dir

#################### MAMBA Build IMAGE ####################

#################### vLLM installation IMAGE ####################
# image with vLLM installed
FROM nvidia/cuda:${CUDA_VERSION}-base-ubuntu20.04 AS vllm-base
ARG CUDA_VERSION=12.4.1
ARG PYTHON_VERSION=3
WORKDIR /vllm-workspace
ENV DEBIAN_FRONTEND=noninteractive

RUN PYTHON_VERSION_STR=$(echo ${PYTHON_VERSION} | sed 's/\.//g') && \
    echo "export PYTHON_VERSION_STR=${PYTHON_VERSION_STR}" >> /etc/environment

<<<<<<< HEAD
# START: Anyscale only
ARG PYTHON_VERSION=3.9
ENV DEBIAN_FRONTEND=noninteractive
ENV PIP_USE_DEPRECATED=legacy-resolver
=======
# Install Python and other dependencies
>>>>>>> b09c755b
RUN echo 'tzdata tzdata/Areas select America' | debconf-set-selections \
    && echo 'tzdata tzdata/Zones/America select Los_Angeles' | debconf-set-selections \
    && apt-get update -y \
    && apt-get install -y ccache software-properties-common git curl sudo vim python3-pip \
    && add-apt-repository ppa:deadsnakes/ppa \
<<<<<<< HEAD
    && apt-get update -y \    
    && apt-get install -y python${PYTHON_VERSION} python${PYTHON_VERSION}-dev python${PYTHON_VERSION}-venv python3-pip \
    && update-alternatives --install /usr/bin/python3 python3 /usr/bin/python${PYTHON_VERSION} 1 \
    && update-alternatives --set python3 /usr/bin/python${PYTHON_VERSION} \
    && ln -sf /usr/bin/python${PYTHON_VERSION}-config /usr/bin/python3-config \
    && python3 -m pip --version

RUN apt-get update -y \
    && apt-get install -y libunwind-dev 
# END: Anyscale only

RUN apt-get update -y \
    && apt-get install -y python3-pip git vim curl libibverbs-dev

# Install pip s.t. it will be compatible with our PYTHON_VERSION
RUN curl -sS https://bootstrap.pypa.io/get-pip.py | python${PYTHON_VERSION}
RUN python3 -m pip --version
=======
    && apt-get update -y \
    && apt-get install -y python${PYTHON_VERSION} python${PYTHON_VERSION}-dev python${PYTHON_VERSION}-venv libibverbs-dev \
    && update-alternatives --install /usr/bin/python3 python3 /usr/bin/python${PYTHON_VERSION} 1 \
    && update-alternatives --set python3 /usr/bin/python${PYTHON_VERSION} \
    && ln -sf /usr/bin/python${PYTHON_VERSION}-config /usr/bin/python3-config \
    && curl -sS https://bootstrap.pypa.io/get-pip.py | python${PYTHON_VERSION} \
    && python3 --version && python3 -m pip --version
>>>>>>> b09c755b

# Workaround for https://github.com/openai/triton/issues/2507 and
# https://github.com/pytorch/pytorch/issues/107960 -- hopefully
# this won't be needed for future versions of this docker image
# or future versions of triton.
RUN ldconfig /usr/local/cuda-$(echo $CUDA_VERSION | cut -d. -f1,2)/compat/

# install vllm wheel first, so that torch etc will be installed
RUN --mount=type=bind,from=build,src=/workspace/dist,target=/vllm-workspace/dist \
    --mount=type=cache,target=/root/.cache/pip \
    python3 -m pip install dist/*.whl --verbose

RUN --mount=type=bind,from=mamba-builder,src=/usr/src/mamba,target=/usr/src/mamba \
    --mount=type=cache,target=/root/.cache/pip \
    python3 -m pip install /usr/src/mamba/*.whl --no-cache-dir

RUN --mount=type=cache,target=/root/.cache/pip \
<<<<<<< HEAD
    python3 -m pip install https://github.com/flashinfer-ai/flashinfer/releases/download/v0.1.4/flashinfer-0.1.4+cu121torch2.4-cp39-cp39-linux_x86_64.whl

=======
    . /etc/environment && \
    python3 -m pip install https://github.com/flashinfer-ai/flashinfer/releases/download/v0.1.4/flashinfer-0.1.4+cu121torch2.4-cp${PYTHON_VERSION_STR}-cp${PYTHON_VERSION_STR}-linux_x86_64.whl
>>>>>>> b09c755b
#################### vLLM installation IMAGE ####################


#################### TEST IMAGE ####################
# image to run unit testing suite
# note that this uses vllm installed by `pip`
FROM vllm-base AS test

ADD . /vllm-workspace/

# install development dependencies (for testing)
RUN --mount=type=cache,target=/root/.cache/pip \
    python3 -m pip install -r requirements-dev.txt

# START: Anyscale-only 
COPY .buildkite/ci/hf_login.py .buildkite/ci/hf_login.py
COPY .buildkite/ci/install_anyguide.sh .buildkite/ci/install_anyguide.sh
RUN --mount=type=cache,target=/root/.cache/pip \
    AVIARY_ENV_AWS_SECRET_NAME=huggingface_token python3 .buildkite/ci/hf_login.py \
    && VLLM_INSTALL_PUNICA_KERNELS=1 bash .buildkite/ci/install_anyguide.sh
COPY .buildkite/ci/install_scratch.sh .buildkite/ci/install_scratch.sh
RUN --mount=type=cache,target=/root/.cache/pip \
    bash .buildkite/ci/install_scratch.sh
# END: Anyscale-only

# doc requires source code
# we hide them inside `test_docs/` , so that this source code
# will not be imported by other tests
RUN mkdir test_docs
RUN mv docs test_docs/
RUN mv vllm test_docs/

#################### TEST IMAGE ####################

#################### OPENAI API SERVER ####################
# openai api server alternative
FROM vllm-base AS vllm-openai

# install additional dependencies for openai api server
RUN --mount=type=cache,target=/root/.cache/pip \
    pip install accelerate hf_transfer 'modelscope!=1.15.0'

ENV VLLM_USAGE_SOURCE production-docker-image

ENTRYPOINT ["python3", "-m", "vllm.entrypoints.openai.api_server"]
#################### OPENAI API SERVER ####################<|MERGE_RESOLUTION|>--- conflicted
+++ resolved
@@ -10,13 +10,9 @@
 # prepare basic build environment
 FROM nvidia/cuda:${CUDA_VERSION}-devel-ubuntu20.04 AS base
 ARG CUDA_VERSION=12.4.1
-<<<<<<< HEAD
-ARG PYTHON_VERSION=3
-
-=======
 ARG PYTHON_VERSION=3.10
->>>>>>> b09c755b
 ENV DEBIAN_FRONTEND=noninteractive
+ENV PIP_USE_DEPRECATED=legacy-resolver
 
 # Install Python and other dependencies
 RUN echo 'tzdata tzdata/Areas select America' | debconf-set-selections \
@@ -25,34 +21,17 @@
     && apt-get install -y ccache software-properties-common git curl sudo \
     && add-apt-repository ppa:deadsnakes/ppa \
     && apt-get update -y \
-<<<<<<< HEAD
-    && apt-get install -y python${PYTHON_VERSION} python${PYTHON_VERSION}-dev python${PYTHON_VERSION}-venv python3-pip \
-    && if [ "${PYTHON_VERSION}" != "3" ]; then update-alternatives --install /usr/bin/python3 python3 /usr/bin/python${PYTHON_VERSION} 1; fi \
-    && python3 --version
-
-# START: Anyscale only
-ENV PIP_USE_DEPRECATED=legacy-resolver
-RUN apt-get update -y \
-    && apt-get install -y unzip wget tar python3-pip \
-    && update-alternatives --set python3 /usr/bin/python${PYTHON_VERSION} \
-    && ln -sf /usr/bin/python${PYTHON_VERSION}-config /usr/bin/python3-config \
-    && python3 -m pip --version
-# END: Anyscale only
-
-RUN apt-get update -y \
-    && apt-get install -y git curl sudo
-
-# Install pip s.t. it will be compatible with our PYTHON_VERSION
-RUN curl -sS https://bootstrap.pypa.io/get-pip.py | python${PYTHON_VERSION}
-RUN python3 -m pip --version
-=======
     && apt-get install -y python${PYTHON_VERSION} python${PYTHON_VERSION}-dev python${PYTHON_VERSION}-venv \
     && update-alternatives --install /usr/bin/python3 python3 /usr/bin/python${PYTHON_VERSION} 1 \
     && update-alternatives --set python3 /usr/bin/python${PYTHON_VERSION} \
     && ln -sf /usr/bin/python${PYTHON_VERSION}-config /usr/bin/python3-config \
     && curl -sS https://bootstrap.pypa.io/get-pip.py | python${PYTHON_VERSION} \
     && python3 --version && python3 -m pip --version
->>>>>>> b09c755b
+
+# START: Anyscale only
+RUN apt-get update -y \
+    && apt-get install -y unzip wget tar
+# END: Anyscale only
 
 # Workaround for https://github.com/openai/triton/issues/2507 and
 # https://github.com/pytorch/pytorch/issues/107960 -- hopefully
@@ -85,11 +64,6 @@
 #################### WHEEL BUILD IMAGE ####################
 FROM base AS build
 
-<<<<<<< HEAD
-ARG PYTHON_VERSION=3
-
-=======
->>>>>>> b09c755b
 # install build dependencies
 COPY requirements-build.txt requirements-build.txt
 
@@ -132,18 +106,9 @@
         && tar -xzf sccache.tar.gz \
         && sudo mv sccache-v0.8.1-x86_64-unknown-linux-musl/sccache /usr/bin/sccache \
         && rm -rf sccache.tar.gz sccache-v0.8.1-x86_64-unknown-linux-musl \
-<<<<<<< HEAD
-        && if [ "$CUDA_VERSION" = "11.8.0" ]; then \
-            export SCCACHE_BUCKET=anyscale-vllm-sccache; \
-           else \
-            export SCCACHE_BUCKET=anyscale-vllm-sccache; \
-           fi \
-        && export SCCACHE_REGION=us-west-2 \
-=======
         && export SCCACHE_BUCKET=${SCCACHE_BUCKET_NAME} \
         && export SCCACHE_REGION=${SCCACHE_REGION_NAME} \
         && export SCCACHE_IDLE_TIMEOUT=0 \
->>>>>>> b09c755b
         && export CMAKE_BUILD_TYPE=Release \
         && sccache --show-stats \
         && python3 setup.py bdist_wheel --dist-dir=dist --py-limited-api=cp38 \
@@ -196,42 +161,17 @@
 ARG PYTHON_VERSION=3
 WORKDIR /vllm-workspace
 ENV DEBIAN_FRONTEND=noninteractive
+ENV PIP_USE_DEPRECATED=legacy-resolver
 
 RUN PYTHON_VERSION_STR=$(echo ${PYTHON_VERSION} | sed 's/\.//g') && \
     echo "export PYTHON_VERSION_STR=${PYTHON_VERSION_STR}" >> /etc/environment
 
-<<<<<<< HEAD
-# START: Anyscale only
-ARG PYTHON_VERSION=3.9
-ENV DEBIAN_FRONTEND=noninteractive
-ENV PIP_USE_DEPRECATED=legacy-resolver
-=======
 # Install Python and other dependencies
->>>>>>> b09c755b
 RUN echo 'tzdata tzdata/Areas select America' | debconf-set-selections \
     && echo 'tzdata tzdata/Zones/America select Los_Angeles' | debconf-set-selections \
     && apt-get update -y \
     && apt-get install -y ccache software-properties-common git curl sudo vim python3-pip \
     && add-apt-repository ppa:deadsnakes/ppa \
-<<<<<<< HEAD
-    && apt-get update -y \    
-    && apt-get install -y python${PYTHON_VERSION} python${PYTHON_VERSION}-dev python${PYTHON_VERSION}-venv python3-pip \
-    && update-alternatives --install /usr/bin/python3 python3 /usr/bin/python${PYTHON_VERSION} 1 \
-    && update-alternatives --set python3 /usr/bin/python${PYTHON_VERSION} \
-    && ln -sf /usr/bin/python${PYTHON_VERSION}-config /usr/bin/python3-config \
-    && python3 -m pip --version
-
-RUN apt-get update -y \
-    && apt-get install -y libunwind-dev 
-# END: Anyscale only
-
-RUN apt-get update -y \
-    && apt-get install -y python3-pip git vim curl libibverbs-dev
-
-# Install pip s.t. it will be compatible with our PYTHON_VERSION
-RUN curl -sS https://bootstrap.pypa.io/get-pip.py | python${PYTHON_VERSION}
-RUN python3 -m pip --version
-=======
     && apt-get update -y \
     && apt-get install -y python${PYTHON_VERSION} python${PYTHON_VERSION}-dev python${PYTHON_VERSION}-venv libibverbs-dev \
     && update-alternatives --install /usr/bin/python3 python3 /usr/bin/python${PYTHON_VERSION} 1 \
@@ -239,7 +179,11 @@
     && ln -sf /usr/bin/python${PYTHON_VERSION}-config /usr/bin/python3-config \
     && curl -sS https://bootstrap.pypa.io/get-pip.py | python${PYTHON_VERSION} \
     && python3 --version && python3 -m pip --version
->>>>>>> b09c755b
+
+# START: Anyscale only
+RUN apt-get update -y \
+    && apt-get install -y libunwind-dev 
+# END: Anyscale only
 
 # Workaround for https://github.com/openai/triton/issues/2507 and
 # https://github.com/pytorch/pytorch/issues/107960 -- hopefully
@@ -257,13 +201,8 @@
     python3 -m pip install /usr/src/mamba/*.whl --no-cache-dir
 
 RUN --mount=type=cache,target=/root/.cache/pip \
-<<<<<<< HEAD
-    python3 -m pip install https://github.com/flashinfer-ai/flashinfer/releases/download/v0.1.4/flashinfer-0.1.4+cu121torch2.4-cp39-cp39-linux_x86_64.whl
-
-=======
     . /etc/environment && \
     python3 -m pip install https://github.com/flashinfer-ai/flashinfer/releases/download/v0.1.4/flashinfer-0.1.4+cu121torch2.4-cp${PYTHON_VERSION_STR}-cp${PYTHON_VERSION_STR}-linux_x86_64.whl
->>>>>>> b09c755b
 #################### vLLM installation IMAGE ####################
 
 
