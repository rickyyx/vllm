# The vLLM Dockerfile is used to construct vLLM image that can be directly used
# to run the OpenAI compatible server.

# Please update any changes made here to
# docs/source/dev/dockerfile/dockerfile.rst and
# docs/source/assets/dev/dockerfile-stages-dependency.png

ARG CUDA_VERSION=12.4.1
#################### BASE BUILD IMAGE ####################
# prepare basic build environment
FROM nvidia/cuda:${CUDA_VERSION}-devel-ubuntu20.04 AS base

ARG CUDA_VERSION=12.4.1
ARG PYTHON_VERSION=3.10

ENV DEBIAN_FRONTEND=noninteractive

RUN echo 'tzdata tzdata/Areas select America' | debconf-set-selections \
    && echo 'tzdata tzdata/Zones/America select Los_Angeles' | debconf-set-selections \
    && apt-get update -y \
    && apt-get install -y ccache software-properties-common \
    && add-apt-repository ppa:deadsnakes/ppa \
    && apt-get update -y \
    && apt-get install -y python${PYTHON_VERSION} python${PYTHON_VERSION}-dev python${PYTHON_VERSION}-venv \
    && if [ "${PYTHON_VERSION}" != "3" ]; then update-alternatives --install /usr/bin/python3 python3 /usr/bin/python${PYTHON_VERSION} 1; fi \
    && python3 --version

# START: Anyscale only
ENV PIP_USE_DEPRECATED=legacy-resolver
RUN update-alternatives --set python3 /usr/bin/python3.9 \
    && ln -sf /usr/bin/python3.9-config /usr/bin/python3-config \
    && python3 -m pip --version \
    && apt-get update -y \
    && apt-get install -y unzip wget tar
# END: Anyscale only

RUN apt-get update -y \
    && apt-get install -y git curl sudo

# Install pip s.t. it will be compatible with our PYTHON_VERSION
RUN curl -sS https://bootstrap.pypa.io/get-pip.py | python${PYTHON_VERSION}
RUN python3 -m pip --version

# Workaround for https://github.com/openai/triton/issues/2507 and
# https://github.com/pytorch/pytorch/issues/107960 -- hopefully
# this won't be needed for future versions of this docker image
# or future versions of triton.
RUN ldconfig /usr/local/cuda-$(echo $CUDA_VERSION | cut -d. -f1,2)/compat/

WORKDIR /workspace

# install build and runtime dependencies
COPY requirements-common.txt requirements-common.txt
COPY requirements-cuda.txt requirements-cuda.txt
COPY requirements-anyscale.txt requirements-anyscale.txt
RUN --mount=type=cache,target=/root/.cache/pip \
    python3 -m pip install -r requirements-cuda.txt

COPY requirements-mamba.txt requirements-mamba.txt
RUN python3 -m pip install packaging
RUN python3 -m pip install -r requirements-mamba.txt

# cuda arch list used by torch
# can be useful for both `dev` and `test`
# explicitly set the list to avoid issues with torch 2.2
# see https://github.com/pytorch/pytorch/pull/123243
ARG torch_cuda_arch_list='7.0 7.5 8.0 8.6 8.9 9.0+PTX'
ENV TORCH_CUDA_ARCH_LIST=${torch_cuda_arch_list}
#################### BASE BUILD IMAGE ####################

#################### WHEEL BUILD IMAGE ####################
FROM base AS build

ARG PYTHON_VERSION=3.10

# install build dependencies
COPY requirements-build.txt requirements-build.txt

RUN --mount=type=cache,target=/root/.cache/pip \
    python3 -m pip install -r requirements-build.txt

# install compiler cache to speed up compilation leveraging local or remote caching
RUN apt-get update -y && apt-get install -y ccache

# files and directories related to build wheels
COPY csrc csrc
COPY setup.py setup.py
COPY cmake cmake
COPY CMakeLists.txt CMakeLists.txt
COPY requirements-common.txt requirements-common.txt
COPY requirements-cuda.txt requirements-cuda.txt
COPY pyproject.toml pyproject.toml
COPY vllm vllm
# START: Anyscale only
COPY .buildkite/ci/build_scratch.sh .buildkite/ci/build_scratch.sh
COPY .buildkite/ci/install_scratch_dependencies.sh .buildkite/ci/install_scratch_dependencies.sh
RUN bash .buildkite/ci/install_scratch_dependencies.sh
# END: Anyscale only

# max jobs used by Ninja to build extensions
ARG max_jobs=2
ENV MAX_JOBS=${max_jobs}
# number of threads used by nvcc
ARG nvcc_threads=8
ENV NVCC_THREADS=$nvcc_threads
# make sure punica kernels are built (for LoRA)
ENV VLLM_INSTALL_PUNICA_KERNELS=1

ARG buildkite_commit
ENV BUILDKITE_COMMIT=${buildkite_commit}

ARG USE_SCCACHE
# if USE_SCCACHE is set, use sccache to speed up compilation
RUN --mount=type=cache,target=/root/.cache/pip \
    if [ "$USE_SCCACHE" = "1" ]; then \
        echo "Installing sccache..." \
        && curl -L -o sccache.tar.gz https://github.com/mozilla/sccache/releases/download/v0.8.1/sccache-v0.8.1-x86_64-unknown-linux-musl.tar.gz \
        && tar -xzf sccache.tar.gz \
        && sudo mv sccache-v0.8.1-x86_64-unknown-linux-musl/sccache /usr/bin/sccache \
        && rm -rf sccache.tar.gz sccache-v0.8.1-x86_64-unknown-linux-musl \
<<<<<<< HEAD
        && export SCCACHE_BUCKET=anyscale-vllm-sccache \
=======
        && if [ "$CUDA_VERSION" = "11.8.0" ]; then \
            export SCCACHE_BUCKET=vllm-build-sccache-2; \
           else \
            export SCCACHE_BUCKET=vllm-build-sccache; \
           fi \
>>>>>>> 58f53034
        && export SCCACHE_REGION=us-west-2 \
        && export CMAKE_BUILD_TYPE=Release \
        && sccache --show-stats \
        && python3 setup.py bdist_wheel --dist-dir=dist --py-limited-api=cp38 \
        && sccache --show-stats; \
    fi

ENV CCACHE_DIR=/root/.cache/ccache
RUN --mount=type=cache,target=/root/.cache/ccache \
    --mount=type=cache,target=/root/.cache/pip \
    if [ "$USE_SCCACHE" != "1" ]; then \
        python3 setup.py bdist_wheel --dist-dir=dist --py-limited-api=cp38; \
    fi

# check the size of the wheel, we cannot upload wheels larger than 100MB
COPY .buildkite/check-wheel-size.py check-wheel-size.py
RUN python3 check-wheel-size.py dist

#################### EXTENSION Build IMAGE ####################

#################### DEV IMAGE ####################
FROM base as dev

COPY requirements-lint.txt requirements-lint.txt
COPY requirements-test.txt requirements-test.txt
COPY requirements-dev.txt requirements-dev.txt
RUN --mount=type=cache,target=/root/.cache/pip \
    python3 -m pip install -r requirements-dev.txt

#################### DEV IMAGE ####################
#################### MAMBA Build IMAGE ####################
FROM dev as mamba-builder
# max jobs used for build
ARG max_jobs=2
ENV MAX_JOBS=${max_jobs}

WORKDIR /usr/src/mamba

COPY requirements-mamba.txt requirements-mamba.txt

# Download the wheel or build it if a pre-compiled release doesn't exist
RUN pip --verbose wheel -r requirements-mamba.txt \
    --no-build-isolation --no-deps --no-cache-dir

#################### MAMBA Build IMAGE ####################

#################### vLLM installation IMAGE ####################
# image with vLLM installed
FROM nvidia/cuda:${CUDA_VERSION}-base-ubuntu20.04 AS vllm-base
ARG CUDA_VERSION=12.4.1
ARG PYTHON_VERSION=3.10
WORKDIR /vllm-workspace

# START: Anyscale only
ENV DEBIAN_FRONTEND=noninteractive
ENV PIP_USE_DEPRECATED=legacy-resolver
RUN echo 'tzdata tzdata/Areas select America' | debconf-set-selections \
    && echo 'tzdata tzdata/Zones/America select Los_Angeles' | debconf-set-selections \
    && apt-get update -y \
    && apt-get install -y ccache software-properties-common \
    && add-apt-repository ppa:deadsnakes/ppa \
    && apt-get update -y \    
    && apt-get install -y python3.9 python3.9-dev python3.9-venv python3-pip \
    && update-alternatives --install /usr/bin/python3 python3 /usr/bin/python3.9 1 \
    && update-alternatives --set python3 /usr/bin/python3.9 \
    && ln -sf /usr/bin/python3.9-config /usr/bin/python3-config \
    && python3 -m pip --version

RUN apt-get update -y \
    && apt-get install -y libgflags-dev
# END: Anyscale only

RUN apt-get update -y \
    && apt-get install -y python3-pip git vim curl libibverbs-dev

# Install pip s.t. it will be compatible with our PYTHON_VERSION
RUN curl -sS https://bootstrap.pypa.io/get-pip.py | python${PYTHON_VERSION}
RUN python3 -m pip --version

# Workaround for https://github.com/openai/triton/issues/2507 and
# https://github.com/pytorch/pytorch/issues/107960 -- hopefully
# this won't be needed for future versions of this docker image
# or future versions of triton.
RUN ldconfig /usr/local/cuda-$(echo $CUDA_VERSION | cut -d. -f1,2)/compat/

# install vllm wheel first, so that torch etc will be installed
RUN --mount=type=bind,from=build,src=/workspace/dist,target=/vllm-workspace/dist \
    --mount=type=cache,target=/root/.cache/pip \
    python3 -m pip install dist/*.whl --verbose

RUN --mount=type=bind,from=mamba-builder,src=/usr/src/mamba,target=/usr/src/mamba \
    --mount=type=cache,target=/root/.cache/pip \
    python3 -m pip install /usr/src/mamba/*.whl --no-cache-dir

RUN --mount=type=cache,target=/root/.cache/pip \
    python3 -m pip install https://github.com/flashinfer-ai/flashinfer/releases/download/v0.0.9/flashinfer-0.0.9+cu121torch2.3-cp39-cp39-linux_x86_64.whl
#################### vLLM installation IMAGE ####################


#################### TEST IMAGE ####################
# image to run unit testing suite
# note that this uses vllm installed by `pip`
FROM vllm-base AS test

ADD . /vllm-workspace/

# install development dependencies (for testing)
RUN --mount=type=cache,target=/root/.cache/pip \
    python3 -m pip install -r requirements-dev.txt

# START: Anyscale-only 
COPY .buildkite/ci/hf_login.py .buildkite/ci/hf_login.py
COPY .buildkite/ci/install_anyguide.sh .buildkite/ci/install_anyguide.sh
RUN --mount=type=cache,target=/root/.cache/pip \
    AVIARY_ENV_AWS_SECRET_NAME=huggingface_token python3 .buildkite/ci/hf_login.py \
    && VLLM_INSTALL_PUNICA_KERNELS=1 bash .buildkite/ci/install_anyguide.sh
# END: Anyscale-only

# doc requires source code
# we hide them inside `test_docs/` , so that this source code
# will not be imported by other tests
RUN mkdir test_docs
RUN mv docs test_docs/
RUN mv vllm test_docs/

#################### TEST IMAGE ####################

#################### OPENAI API SERVER ####################
# openai api server alternative
FROM vllm-base AS vllm-openai

# install additional dependencies for openai api server
RUN --mount=type=cache,target=/root/.cache/pip \
    pip install accelerate hf_transfer 'modelscope!=1.15.0'

ENV VLLM_USAGE_SOURCE production-docker-image

ENTRYPOINT ["python3", "-m", "vllm.entrypoints.openai.api_server"]
#################### OPENAI API SERVER ####################<|MERGE_RESOLUTION|>--- conflicted
+++ resolved
@@ -118,15 +118,11 @@
         && tar -xzf sccache.tar.gz \
         && sudo mv sccache-v0.8.1-x86_64-unknown-linux-musl/sccache /usr/bin/sccache \
         && rm -rf sccache.tar.gz sccache-v0.8.1-x86_64-unknown-linux-musl \
-<<<<<<< HEAD
-        && export SCCACHE_BUCKET=anyscale-vllm-sccache \
-=======
         && if [ "$CUDA_VERSION" = "11.8.0" ]; then \
             export SCCACHE_BUCKET=vllm-build-sccache-2; \
            else \
             export SCCACHE_BUCKET=vllm-build-sccache; \
            fi \
->>>>>>> 58f53034
         && export SCCACHE_REGION=us-west-2 \
         && export CMAKE_BUILD_TYPE=Release \
         && sccache --show-stats \
