--- conflicted
+++ resolved
@@ -172,18 +172,14 @@
 ARG PYTHON_VERSION=3.10
 WORKDIR /vllm-workspace
 
-<<<<<<< HEAD
 # START: Anyscale only
 ENV DEBIAN_FRONTEND=noninteractive
 ENV PIP_USE_DEPRECATED=legacy-resolver
-=======
->>>>>>> 739b61a3
 RUN echo 'tzdata tzdata/Areas select America' | debconf-set-selections \
     && echo 'tzdata tzdata/Zones/America select Los_Angeles' | debconf-set-selections \
     && apt-get update -y \
     && apt-get install -y ccache software-properties-common \
     && add-apt-repository ppa:deadsnakes/ppa \
-<<<<<<< HEAD
     && apt-get update -y \    
     && apt-get install -y python3.9 python3.9-dev python3.9-venv python3-pip \
     && update-alternatives --install /usr/bin/python3 python3 /usr/bin/python3.9 1 \
@@ -194,12 +190,6 @@
 RUN apt-get update -y \
     && apt-get install -y libgflags-dev
 # END: Anyscale only
-=======
-    && apt-get update -y \
-    && apt-get install -y python${PYTHON_VERSION} python${PYTHON_VERSION}-dev python${PYTHON_VERSION}-venv \
-    && if [ "${PYTHON_VERSION}" != "3" ]; then update-alternatives --install /usr/bin/python3 python3 /usr/bin/python${PYTHON_VERSION} 1; fi \
-    && python3 --version
->>>>>>> 739b61a3
 
 RUN apt-get update -y \
     && apt-get install -y python3-pip git curl libibverbs-dev
