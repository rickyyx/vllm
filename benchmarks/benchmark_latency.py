"""Benchmark the latency of processing a single batch of requests."""
import argparse
import json
import time
from pathlib import Path
from typing import List, Optional

import numpy as np
import torch
from tqdm import tqdm

from vllm import LLM, SamplingParams
from vllm.inputs import PromptStrictInputs
from vllm.model_executor.layers.quantization import QUANTIZATION_METHODS


def main(args: argparse.Namespace):
    print(args)

    # NOTE(woosuk): If the request cannot be processed in a single batch,
    # the engine will automatically process the request in multiple batches.
    llm = LLM(model=args.model,
              speculative_model=args.speculative_model,
              num_speculative_tokens=args.num_speculative_tokens,
              tokenizer=args.tokenizer,
              quantization=args.quantization,
              tensor_parallel_size=args.tensor_parallel_size,
              trust_remote_code=args.trust_remote_code,
              dtype=args.dtype,
              enforce_eager=args.enforce_eager,
              kv_cache_dtype=args.kv_cache_dtype,
              quantization_param_path=args.quantization_param_path,
              device=args.device,
              ray_workers_use_nsight=args.ray_workers_use_nsight,
              use_v2_block_manager=args.use_v2_block_manager,
              enable_chunked_prefill=args.enable_chunked_prefill,
              download_dir=args.download_dir,
              block_size=args.block_size,
              gpu_memory_utilization=args.gpu_memory_utilization,
<<<<<<< HEAD
              max_num_seqs=1)
=======
              distributed_executor_backend=args.distributed_executor_backend)
>>>>>>> d86acc85

    sampling_params = SamplingParams(
        n=args.n,
        temperature=0.0 if args.use_beam_search else 1.0,
        top_p=1.0,
        use_beam_search=args.use_beam_search,
        ignore_eos=True,
        max_tokens=args.output_len,
    )
    print(sampling_params)
    dummy_prompt_token_ids = np.random.randint(10000,
                                               size=(args.batch_size,
                                                     args.input_len))
    dummy_inputs: List[PromptStrictInputs] = [{
        "prompt_token_ids": batch
    } for batch in dummy_prompt_token_ids.tolist()]

    def run_to_completion(profile_dir: Optional[str] = None):
        if profile_dir:
            with torch.profiler.profile(
                    activities=[
                        torch.profiler.ProfilerActivity.CPU,
                        torch.profiler.ProfilerActivity.CUDA,
                    ],
                    on_trace_ready=torch.profiler.tensorboard_trace_handler(
                        str(profile_dir))) as p:
                llm.generate(dummy_inputs,
                             sampling_params=sampling_params,
                             use_tqdm=False)
            print(p.key_averages())
        else:
            start_time = time.perf_counter()
            llm.generate(dummy_inputs,
                         sampling_params=sampling_params,
                         use_tqdm=False)
            end_time = time.perf_counter()
            latency = end_time - start_time
            return latency

    print("Warming up...")
    for _ in tqdm(range(args.num_iters_warmup), desc="Warmup iterations"):
        run_to_completion(profile_dir=None)

    if args.profile:
        profile_dir = args.profile_result_dir
        if not profile_dir:
            profile_dir = Path(
                "."
            ) / "vllm_benchmark_result" / f"latency_result_{time.time()}"
        print(f"Profiling (results will be saved to '{profile_dir}')...")
        run_to_completion(profile_dir=profile_dir)
        return

    # Benchmark.
    latencies = []
    for _ in tqdm(range(args.num_iters), desc="Profiling iterations"):
        latencies.append(run_to_completion(profile_dir=None))
    latencies = np.array(latencies)
    percentages = [10, 25, 50, 75, 90]
    percentiles = np.percentile(latencies, percentages)
    print(f'Avg latency: {np.mean(latencies)} seconds')
    for percentage, percentile in zip(percentages, percentiles):
        print(f'{percentage}% percentile latency: {percentile} seconds')

    # Output JSON results if specified
    if args.output_json:
        results = {
            "avg_latency": np.mean(latencies),
            "latencies": latencies.tolist(),
            "percentiles": dict(zip(percentages, percentiles.tolist())),
        }
        with open(args.output_json, "w") as f:
            json.dump(results, f, indent=4)


if __name__ == '__main__':
    parser = argparse.ArgumentParser(
        description='Benchmark the latency of processing a single batch of '
        'requests till completion.')
    parser.add_argument('--model', type=str, default='facebook/opt-125m')
    parser.add_argument('--speculative-model', type=str, default=None)
    parser.add_argument('--num-speculative-tokens', type=int, default=None)
    parser.add_argument('--tokenizer', type=str, default=None)
    parser.add_argument('--quantization',
                        '-q',
                        choices=[*QUANTIZATION_METHODS, None],
                        default=None)
    parser.add_argument('--tensor-parallel-size', '-tp', type=int, default=1)
    parser.add_argument('--input-len', type=int, default=32)
    parser.add_argument('--output-len', type=int, default=128)
    parser.add_argument('--batch-size', type=int, default=8)
    parser.add_argument('--n',
                        type=int,
                        default=1,
                        help='Number of generated sequences per prompt.')
    parser.add_argument('--use-beam-search', action='store_true')
    parser.add_argument('--num-iters-warmup',
                        type=int,
                        default=10,
                        help='Number of iterations to run for warmup.')
    parser.add_argument('--num-iters',
                        type=int,
                        default=30,
                        help='Number of iterations to run.')
    parser.add_argument('--trust-remote-code',
                        action='store_true',
                        help='trust remote code from huggingface')
    parser.add_argument(
        '--dtype',
        type=str,
        default='auto',
        choices=['auto', 'half', 'float16', 'bfloat16', 'float', 'float32'],
        help='data type for model weights and activations. '
        'The "auto" option will use FP16 precision '
        'for FP32 and FP16 models, and BF16 precision '
        'for BF16 models.')
    parser.add_argument('--enforce-eager',
                        action='store_true',
                        help='enforce eager mode and disable CUDA graph')
    parser.add_argument(
        '--kv-cache-dtype',
        type=str,
        choices=['auto', 'fp8', 'fp8_e5m2', 'fp8_e4m3'],
        default="auto",
        help='Data type for kv cache storage. If "auto", will use model '
        'data type. CUDA 11.8+ supports fp8 (=fp8_e4m3) and fp8_e5m2. '
        'ROCm (AMD GPU) supports fp8 (=fp8_e4m3)')
    parser.add_argument(
        '--quantization-param-path',
        type=str,
        default=None,
        help='Path to the JSON file containing the KV cache scaling factors. '
        'This should generally be supplied, when KV cache dtype is FP8. '
        'Otherwise, KV cache scaling factors default to 1.0, which may cause '
        'accuracy issues. FP8_E5M2 (without scaling) is only supported on '
        'cuda version greater than 11.8. On ROCm (AMD GPU), FP8_E4M3 is '
        'instead supported for common inference criteria.')
    parser.add_argument(
        '--profile',
        action='store_true',
        help='profile the generation process of a single batch')
    parser.add_argument(
        '--profile-result-dir',
        type=str,
        default=None,
        help=('path to save the pytorch profiler output. Can be visualized '
              'with ui.perfetto.dev or Tensorboard.'))
    parser.add_argument(
        "--device",
        type=str,
        default="cuda",
        choices=["cuda", "cpu"],
        help='device type for vLLM execution, supporting CUDA and CPU.')
    parser.add_argument('--block-size',
                        type=int,
                        default=16,
                        help='block size of key/value cache')
    parser.add_argument(
        '--enable-chunked-prefill',
        action='store_true',
        help='If True, the prefill requests can be chunked based on the '
        'max_num_batched_tokens')
    parser.add_argument('--use-v2-block-manager', action='store_true')
    parser.add_argument(
        "--ray-workers-use-nsight",
        action='store_true',
        help="If specified, use nsight to profile ray workers",
    )
    parser.add_argument('--download-dir',
                        type=str,
                        default=None,
                        help='directory to download and load the weights, '
                        'default to the default cache dir of huggingface')
    parser.add_argument(
        '--output-json',
        type=str,
        default=None,
        help='Path to save the latency results in JSON format.')
    parser.add_argument('--gpu-memory-utilization',
                        type=float,
                        default=0.9,
                        help='the fraction of GPU memory to be used for '
                        'the model executor, which can range from 0 to 1.'
                        'If unspecified, will use the default value of 0.9.')
    parser.add_argument(
        '--distributed-executor-backend',
        choices=['ray', 'mp'],
        default=None,
        help='Backend to use for distributed serving. When more than 1 GPU '
        'is used, will be automatically set to "ray" if installed '
        'or "mp" (multiprocessing) otherwise.')
    args = parser.parse_args()
    main(args)<|MERGE_RESOLUTION|>--- conflicted
+++ resolved
@@ -37,11 +37,7 @@
               download_dir=args.download_dir,
               block_size=args.block_size,
               gpu_memory_utilization=args.gpu_memory_utilization,
-<<<<<<< HEAD
-              max_num_seqs=1)
-=======
               distributed_executor_backend=args.distributed_executor_backend)
->>>>>>> d86acc85
 
     sampling_params = SamplingParams(
         n=args.n,
