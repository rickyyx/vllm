--- conflicted
+++ resolved
@@ -80,15 +80,12 @@
         finished: Whether the whole request is finished.
         metrics: Metrics associated with the request.
         lora_request: The LoRA request that was used to generate the output.
-<<<<<<< HEAD
         error: The error exception if the sequence has errored during
             generation.
-=======
         encoder_prompt: The encoder prompt string of the request; 
                         None if decoder-only
         encoder_prompt_token_ids: The token IDs of the encoder prompt;
                                   None if decoder-only
->>>>>>> e9045767
     """
 
     def __init__(
@@ -101,12 +98,9 @@
         finished: bool,
         metrics: Optional[RequestMetrics] = None,
         lora_request: Optional[LoRARequest] = None,
-<<<<<<< HEAD
         error: Optional[BaseException] = None,
-=======
         encoder_prompt: Optional[str] = None,
         encoder_prompt_token_ids: Optional[List[int]] = None,
->>>>>>> e9045767
     ) -> None:
         self.request_id = request_id
         self.prompt = prompt
@@ -116,12 +110,9 @@
         self.finished = finished
         self.metrics = metrics
         self.lora_request = lora_request
-<<<<<<< HEAD
         self.error = error
-=======
         self.encoder_prompt = encoder_prompt
         self.encoder_prompt_token_ids = encoder_prompt_token_ids
->>>>>>> e9045767
 
     @classmethod
     def from_seq_group(
@@ -171,19 +162,6 @@
         finished = seq_group.is_finished()
         finished_time = time.time() if finished else None
         seq_group.set_finished_time(finished_time)
-<<<<<<< HEAD
-        return cls(
-            seq_group.request_id,
-            prompt,
-            prompt_token_ids,
-            prompt_logprobs,
-            outputs,
-            finished,
-            seq_group.metrics,
-            lora_request=seq_group.lora_request,
-            error=error,
-        )
-=======
         return cls(seq_group.request_id,
                    prompt,
                    prompt_token_ids,
@@ -192,9 +170,9 @@
                    finished,
                    seq_group.metrics,
                    lora_request=seq_group.lora_request,
+                   error=error,
                    encoder_prompt=encoder_prompt,
                    encoder_prompt_token_ids=encoder_prompt_token_ids)
->>>>>>> e9045767
 
     def __repr__(self) -> str:
         return (f"RequestOutput(request_id={self.request_id}, "
