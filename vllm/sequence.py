"""Sequence and its related classes."""
import copy
import enum
import math
from abc import ABC, abstractmethod
from dataclasses import dataclass, field
from typing import TYPE_CHECKING, Dict, List, Optional, Tuple, Union

import torch

from vllm.lora.request import LoRARequest
from vllm.pooling_params import PoolingParams
from vllm.sampling_params import SamplingParams

if TYPE_CHECKING:
    from vllm.inputs import LLMInputs
    from vllm.multimodal import MultiModalData
    from vllm.spec_decode.metrics import SpecDecodeWorkerMetrics


@dataclass
class Logprob:
    """Infos for supporting OpenAI compatible logprobs and token ranks.

    Attributes:
        logprob: The logprob of chosen token
        rank: The vocab rank of chosen token (>=1)
        decoded_token: The decoded chosen token index
    """
    logprob: float
    rank: Optional[int] = None
    decoded_token: Optional[str] = None


# {token_id -> logprob} per each sequence group. None if the corresponding
# sequence group doesn't require prompt logprob.
PromptLogprobs = List[Optional[Dict[int, Logprob]]]
# {token_id -> logprob} for each sequence group.
SampleLogprobs = List[Dict[int, Logprob]]


class SequenceStatus(enum.IntEnum):
    """Status of a sequence."""
<<<<<<< HEAD
    WAITING = enum.auto()
    RUNNING = enum.auto()
    SWAPPED = enum.auto()
    FINISHED_STOPPED = enum.auto()
    FINISHED_LENGTH_CAPPED = enum.auto()
    FINISHED_ABORTED = enum.auto()
    FINISHED_IGNORED = enum.auto()
    # Anyscale start
    FINISHED_INTERNAL_ERROR = enum.auto()
    # Anyscale end

    @staticmethod
    def is_finished(status: "SequenceStatus") -> bool:
        return status in [
            SequenceStatus.FINISHED_STOPPED,
            SequenceStatus.FINISHED_LENGTH_CAPPED,
            SequenceStatus.FINISHED_ABORTED,
            SequenceStatus.FINISHED_IGNORED,
            SequenceStatus.FINISHED_INTERNAL_ERROR,
        ]
=======
    WAITING = 0
    RUNNING = 1
    SWAPPED = 2
    # Note: anything after SWAPPED (2) will be considered
    # as a finished status.
    FINISHED_STOPPED = 3
    FINISHED_LENGTH_CAPPED = 4
    FINISHED_ABORTED = 5
    FINISHED_IGNORED = 6

    @staticmethod
    def is_finished(status: "SequenceStatus") -> bool:
        return status > SequenceStatus.SWAPPED
>>>>>>> 614aa512

    @staticmethod
    def get_finished_reason(status: "SequenceStatus") -> Union[str, None]:
        if status == SequenceStatus.FINISHED_STOPPED:
            finish_reason = "stop"
        elif status == SequenceStatus.FINISHED_LENGTH_CAPPED:
            finish_reason = "length"
        elif status == SequenceStatus.FINISHED_ABORTED:
            finish_reason = "abort"
        # Anyscale start
        elif status == SequenceStatus.FINISHED_INTERNAL_ERROR:
            finish_reason = "internal_error"
        # Anyscale end
        elif status == SequenceStatus.FINISHED_IGNORED:
            # The ignored sequences are the sequences whose prompt lengths
            # are longer than the model's length cap. Therefore, the stop
            # reason should also be "length" as in OpenAI API.
            finish_reason = "length"
        else:
            finish_reason = None
        return finish_reason


class SequenceStage(enum.Enum):
    PREFILL = enum.auto()
    DECODE = enum.auto()


@dataclass
class RequestMetrics:
    """Metrics associated with a request.

    Attributes:
        arrival_time: The time when the request arrived.
        first_scheduled_time: The time when the request was first scheduled.
        first_token_time: The time when the first token was generated.
        time_in_queue: The time the request spent in the queue.
        finished_time: The time when the request was finished.
    """
    arrival_time: float
    last_token_time: float
    first_scheduled_time: Optional[float]
    first_token_time: Optional[float]
    time_in_queue: Optional[float]
    finished_time: Optional[float] = None


class SequenceData:
    """Data associated with a sequence.

    Args:
        prompt_token_ids: The token IDs of the prompt.
        output_token_ids: The token IDs of the output. Set to an empty list if
            None.

    Attributes:
        prompt_token_ids: The token IDs of the prompt.
        output_token_ids: The token IDs of the output.
        cumulative_logprob: The cumulative log probability of the output.
    """

    def __init__(
        self,
        prompt_token_ids: List[int],
        output_token_ids: Optional[List[int]] = None,
    ) -> None:
        if output_token_ids is None:
            output_token_ids = []

        self.prompt_token_ids = prompt_token_ids
        self._prompt_token_ids_tuple = tuple(prompt_token_ids)
        self.output_token_ids = output_token_ids
        self.cumulative_logprob = 0.0
        # The number of tokens that are computed (that run against the model).
        self._num_computed_tokens = 0
        self._stage: SequenceStage = SequenceStage.PREFILL

    def append_token_id(self, token_id: int, logprob: float) -> None:
        self.output_token_ids.append(token_id)
        self.cumulative_logprob += logprob

    def get_len(self) -> int:
        return len(self.output_token_ids) + len(self.prompt_token_ids)

    def get_prompt_len(self) -> int:
        return len(self.prompt_token_ids)

    def get_output_len(self) -> int:
        return len(self.output_token_ids)

    def get_token_ids(self) -> List[int]:
        return self.prompt_token_ids + self.output_token_ids

    def get_prefix_token_ids(
            self, num_tokens: int
    ) -> Tuple[Tuple[int, ...], Optional[Tuple[int, ...]]]:
        """Get prefix tokens, and make the return value hashable"""
        prompt_length = len(self.prompt_token_ids)
        if num_tokens > prompt_length:
            return (self._prompt_token_ids_tuple,
                    tuple(self.output_token_ids[:num_tokens - prompt_length]))
        else:
            return (self._prompt_token_ids_tuple[:num_tokens], None)

    def get_num_computed_tokens(self) -> int:
        """Return the number of prefill tokens that are already computed."""
        return self._num_computed_tokens

    def update_num_computed_tokens(self, num_new_computed_tokens: int):
        """Update number of tokens computed so far."""
        self._num_computed_tokens += num_new_computed_tokens
        assert self._num_computed_tokens <= self.get_len(), (
            self._num_computed_tokens, self.get_len())
        # If all tokens are computed, it means it is in decoding phase.
        if self.get_num_uncomputed_tokens() == 0:
            self._stage = SequenceStage.DECODE

    def reset_state_for_recompute(self) -> None:
        """Reset the number of computed tokens from this sequence. It is
        supposed to be called when a sequence needs to be started from
        the beginning again (e.g., sequence is preempted).
        """
        self._num_computed_tokens = 0
        self._stage = SequenceStage.PREFILL

    def get_num_uncomputed_tokens(self) -> int:
        """Return the number of prefill tokens that are not computed."""
        # we use `get_len()` which includes prompt_len + output_len instead
        # of prompt_len here. This is because during recompute we need to
        # prefill for both prompt and output.
        return self.get_len() - self.get_num_computed_tokens()

    def get_last_token_id(self) -> int:
        if not self.output_token_ids:
            return self.prompt_token_ids[-1]
        return self.output_token_ids[-1]

    def get_prompt_token_ids(self) -> List[int]:
        return self.prompt_token_ids

    def get_output_token_ids(self) -> List[int]:
        return self.output_token_ids

    @property
    def stage(self) -> SequenceStage:
        return self._stage

    def __repr__(self) -> str:
        return (f"SequenceData("
                f"prompt_token_ids={self.prompt_token_ids}, "
                f"output_token_ids={self.output_token_ids}, "
                f"cumulative_logprob={self.cumulative_logprob})")


class Sequence:
    """Stores the data, status, and block information of a sequence.

    Args:
        seq_id: The ID of the sequence.
        inputs: The inputs of the sequence.
        block_size: The block size of the sequence. Should be the same as the
            block size used by the block manager and cache engine.
        lora_request: LoRA request.
    """

    def __init__(
        self,
        seq_id: int,
        inputs: "LLMInputs",
        block_size: int,
        eos_token_id: Optional[int] = None,
        lora_request: Optional[LoRARequest] = None,
    ) -> None:
        self.seq_id = seq_id
        self.inputs = inputs
        self.block_size = block_size
        self.eos_token_id = eos_token_id
        self.lora_request = lora_request

        self.data = SequenceData(self.prompt_token_ids)
        self.output_logprobs: SampleLogprobs = []
        self.output_text = ""

        self.status = SequenceStatus.WAITING
        self.stop_reason: Union[int, str, None] = None

        # Used for incremental detokenization
        self.prefix_offset = 0
        self.read_offset = 0
        # Input + output tokens
        self.tokens: Optional[List[str]] = None

    @property
    def n_blocks(self) -> int:
        return math.ceil(self.get_len() / self.block_size)

    @property
    def prompt(self) -> Optional[str]:
        return self.inputs.get("prompt")

    @property
    def prompt_token_ids(self) -> List[int]:
        return self.inputs["prompt_token_ids"]

    @property
    def multi_modal_data(self) -> Optional["MultiModalData"]:
        return self.inputs.get("multi_modal_data")

    @property
    def lora_int_id(self) -> int:
        return self.lora_request.lora_int_id if self.lora_request else 0

    def get_output_text_to_return(self, buffer_length: int):
        # We return the full output text if the sequence is finished.
        truncate = buffer_length and not self.is_finished()
        return self.output_text[:-buffer_length] if truncate else (
            self.output_text)

    def hash_of_block(self, logical_idx: int) -> int:
        # TODO This can produce incorrect hash when block size > prompt size

        # Compute the number of tokens in the sequence
        # TODO: The current hashing function is O(L^2). We should optimize
        # this in the future.
        num_tokens = self.num_hashed_tokens_of_block(logical_idx)
        hashed_tokens = self.data.get_prefix_token_ids(num_tokens)
        return hash((hashed_tokens, self.lora_int_id))

    def num_hashed_tokens_of_block(self, logical_idx: int):
        return logical_idx * self.block_size + self.block_size

    def reset_state_for_recompute(self):
        """Reset the sequence states for recomputation."""
        self.data.reset_state_for_recompute()

    def append_token_id(
        self,
        token_id: int,
        logprobs: Dict[int, Logprob],
    ) -> None:
        assert token_id in logprobs
        self.output_logprobs.append(logprobs)
        self.data.append_token_id(token_id, logprobs[token_id].logprob)

    def get_len(self) -> int:
        return self.data.get_len()

    def get_prompt_len(self) -> int:
        return self.data.get_prompt_len()

    def get_output_len(self) -> int:
        return self.data.get_output_len()

    def get_token_ids(self) -> List[int]:
        return self.data.get_token_ids()

    def get_prompt_token_ids(self) -> List[int]:
        return self.data.get_prompt_token_ids()

    def get_last_token_id(self) -> int:
        return self.data.get_last_token_id()

    def get_output_token_ids(self) -> List[int]:
        return self.data.output_token_ids

    def get_cumulative_logprob(self) -> float:
        return self.data.cumulative_logprob

    def get_beam_search_score(self,
                              length_penalty: float = 1.0,
                              seq_len: Optional[int] = None,
                              eos_token_id: Optional[int] = None) -> float:
        """Calculate the beam search score with length penalty.

        Adapted from

        https://github.com/huggingface/transformers/blob/ccb92be23def445f2afdea94c31286f84b89eb5b/src/transformers/generation/beam_search.py#L938
        """
        if seq_len is None:
            seq_len = self.get_len()
            # NOTE: HF implementation does not count the EOS token
            # towards the length, we align with that here for testing.
            if (eos_token_id is not None
                    and self.get_last_token_id() == eos_token_id):
                seq_len -= 1
        return self.get_cumulative_logprob() / (seq_len**length_penalty)

    def is_finished(self) -> bool:
        return SequenceStatus.is_finished(self.status)

    def fork(self, new_seq_id: int) -> "Sequence":
        new_seq = copy.deepcopy(self)
        new_seq.seq_id = new_seq_id
        return new_seq

    def get_num_new_tokens(self) -> int:
        """Get the number of new tokens to be computed.

        Returns:
            The new number of tokens to be computed. I.e., 1 for decode, or
            the remaining prompt size for prefill.
        """
        if self.data.stage == SequenceStage.DECODE:
            return 1
        return self.data.get_num_uncomputed_tokens()

    def is_prefill(self) -> bool:
        return self.data.stage == SequenceStage.PREFILL

    # Anyscale start
    def set_status_to_failed(self) -> None:
        self.status = SequenceStatus.FINISHED_INTERNAL_ERROR

    # Anyscale end

    def __repr__(self) -> str:
        return (f"Sequence(seq_id={self.seq_id}, "
                f"status={self.status.name}, "
                f"num_blocks={self.n_blocks}, ")


@dataclass
class SequenceGroupState:
    """Mutable state tied to a specific sequence group"""

    # torch.Generator used in seeded sampling
    generator: Optional = None  # type: ignore


class SequenceGroup:
    """A group of sequences that are generated from the same prompt.

    Args:
        request_id: The ID of the request.
        seqs: The list of sequences.
        sampling_params: The sampling parameters used to generate the outputs.
        arrival_time: The arrival time of the request.
        lora_request: LoRA request.
        embeddings: The embeddings vectors of the prompt of the sequence group
            for an embedding model.
        pooling_params: The pooling parameters used to generate the pooling
            for an embedding model.
        encoder_seq: Optional, the single encoder sequence. Should be None
                     unless you are working with an encoder/decoder model.
        trace_headers: OpenTelemetry trace headers.
    """

    def __init__(
        self,
        request_id: str,
        seqs: List[Sequence],
        arrival_time: float,
        sampling_params: Optional[SamplingParams] = None,
        lora_request: Optional[LoRARequest] = None,
        embeddings: Optional[List[float]] = None,
        pooling_params: Optional[PoolingParams] = None,
        encoder_seq: Optional[Sequence] = None,
        trace_headers: Optional[Dict[str, str]] = None,
    ) -> None:
        self.request_id = request_id
        self.seqs_dict = {seq.seq_id: seq for seq in seqs}
        self.sampling_params = sampling_params
        self.metrics = RequestMetrics(arrival_time=arrival_time,
                                      last_token_time=arrival_time,
                                      first_scheduled_time=None,
                                      first_token_time=None,
                                      time_in_queue=None)
        self.lora_request = lora_request
        self.prompt_logprobs: Optional[PromptLogprobs] = None
        self.state = SequenceGroupState()
        self.embeddings = embeddings
        self.pooling_params = pooling_params
        self.encoder_seq = encoder_seq
        self.trace_headers = trace_headers

    @property
    def prompt(self) -> Optional[str]:
        # All sequences in the group should have the same prompt.
        # We use the prompt of an arbitrary sequence.
        return next(iter(self.seqs_dict.values())).prompt

    @property
    def prompt_token_ids(self) -> List[int]:
        # All sequences in the group should have the same prompt.
        # We use the prompt of an arbitrary sequence.
        return next(iter(self.seqs_dict.values())).prompt_token_ids

    @property
    def multi_modal_data(self) -> Optional["MultiModalData"]:
        # All sequences in the group should have the same multi-modal data.
        # We use the multi-modal data of an arbitrary sequence.
        return next(iter(self.seqs_dict.values())).multi_modal_data

    @property
    def lora_int_id(self) -> int:
        return self.lora_request.lora_int_id if self.lora_request else 0

    def get_last_latency(self, now: float) -> Optional[float]:
        """Sets the last token time for Request level timings."""
        # If still in prefill phase, raise Error.
        if self.is_prefill():
            raise ValueError(
                "seq_group.get_last_latency() should not be called "
                "if the seq_group is in prefill phase.")

        # Otherwise return token latency.
        latency = now - self.metrics.last_token_time
        self.metrics.last_token_time = now
        return latency

    def maybe_set_first_token_time(self, time: float) -> None:
        """Sets the first token time for Request level timings."""
        # Note: in a case where a sequence_group is swapped and
        #   recomputed, the time between iterations is counted
        #   in TPOT, rather than recalculating TTFT (since from the )
        #   POV of the user, there is simply a long generation delay.
        if (self.metrics.first_token_time is None
                and self.get_seqs()[0].get_output_len() == 1):
            self.metrics.first_token_time = time

    def maybe_set_first_scheduled_time(self, time: float) -> None:
        """Sets the first scheduled time and time in queue for Request
        level timings."""
        if self.metrics.first_scheduled_time is None:
            self.metrics.first_scheduled_time = time
            self.metrics.time_in_queue = time - self.metrics.arrival_time

    def set_finished_time(self, time: Optional[float]) -> None:
        """Sets the finished time for Request level timings."""
        self.metrics.finished_time = time

    def get_max_num_running_seqs(self) -> int:
        """The maximum number of sequences running in parallel in the remaining
        lifetime of the request."""
        if self.sampling_params and self.sampling_params.use_beam_search:
            # For beam search, maximally there will always be `best_of` beam
            # candidates running in the future.
            return self.sampling_params.best_of
        else:
            if (self.sampling_params
                    and self.sampling_params.best_of > self.num_seqs()):
                # At prompt stage, the sequence group is not yet filled up
                # and only have one sequence running. However, in the
                # generation stage, we will have `best_of` sequences running.
                return self.sampling_params.best_of
            # At sampling stages, return the number of actual sequences
            # that are not finished yet.
            return self.num_unfinished_seqs()

    def get_seqs(
        self,
        status: Optional[SequenceStatus] = None,
    ) -> List[Sequence]:
        return list(self.seqs_dict.values()) if status is None else [
            seq for seq in self.seqs_dict.values() if seq.status == status
        ]

    def is_encoder_decoder(self) -> bool:
        return self.encoder_seq is not None

    def get_encoder_seq(self) -> Optional[Sequence]:
        return self.encoder_seq

    def get_unfinished_seqs(self) -> List[Sequence]:
        return [
            seq for seq in self.seqs_dict.values() if not seq.is_finished()
        ]

    def get_finished_seqs(self) -> List[Sequence]:
        return [seq for seq in self.seqs_dict.values() if seq.is_finished()]

    def update_num_computed_tokens(self, num_new_computed_tokens: int):
        """Update number of tokens computed so far."""
        for seq in self.seqs_dict.values():
            if not seq.is_finished():
                seq.data.update_num_computed_tokens(num_new_computed_tokens)

    def get_num_uncomputed_tokens(self) -> int:
        num_uncomputed_tokens = 0
        for seq in self.get_seqs():
            if not seq.is_finished():
                num_uncomputed_tokens += seq.data.get_num_uncomputed_tokens()
        return num_uncomputed_tokens

    def num_seqs(self, status: Optional[SequenceStatus] = None) -> int:
        # Optimization. We don't need to call get_seqs if we don't need to
        # filter by states.
        if status is None:
            return len(self.seqs_dict)

        return len(self.get_seqs(status))

    def num_unfinished_seqs(self) -> int:
        return len(self.get_unfinished_seqs())

    def num_finished_seqs(self) -> int:
        return len(self.get_finished_seqs())

    def find(self, seq_id: int) -> Sequence:
        if seq_id not in self.seqs_dict:
            raise ValueError(f"Sequence {seq_id} not found.")
        return self.seqs_dict[seq_id]

    def add(self, seq: Sequence) -> None:
        if seq.seq_id in self.seqs_dict:
            raise ValueError(f"Sequence {seq.seq_id} already exists.")
        self.seqs_dict[seq.seq_id] = seq

    def remove(self, seq_id: int) -> None:
        if seq_id not in self.seqs_dict:
            raise ValueError(f"Sequence {seq_id} not found.")
        del self.seqs_dict[seq_id]

    def is_finished(self) -> bool:
        return all(seq.is_finished() for seq in self.get_seqs())

    def is_prefill(self) -> bool:
        # Every sequence should be in the same stage.
        return self.get_seqs()[0].is_prefill()

    # Anyscale start
    def set_status_to_failed(self) -> None:
        for seq in self.get_seqs():
            if not seq.is_finished():
                seq.set_status_to_failed()

    def has_failed_seqs(self) -> bool:
        return any(seq.status == SequenceStatus.FINISHED_INTERNAL_ERROR
                   for seq in self.get_seqs())

    # Anyscale end

    def __repr__(self) -> str:
        return (f"SequenceGroup(request_id={self.request_id}, "
                f"sampling_params={self.sampling_params}, "
                f"num_seqs={len(self.seqs_dict)})")


class SequenceGroupMetadata:
    """Metadata for a sequence group. Used to create `AttentionMetadata`.

    Args:
        request_id: The ID of the request.
        is_prompt: Whether the request is at prompt stage.
        seq_data: The sequence data. (Seq id -> sequence data)
        sampling_params: The sampling parameters used to generate the outputs.
        block_tables: The block tables. (Seq id -> list of physical block
            numbers)
        do_sample: True if sampling is required. Sampling is not required when
            e.g., prefill is chunked, and the current iteration only computes
            query tokens for prefill, we don't need sampling.
        token_chunk_size: The number of tokens to be processed (per sequence).
            None if chunking is not required.
        lora_request: LoRA request.
        computed_block_nums: The block numbers that are already computed,
            used in prefix caching.
        state: Internal state tied to this sequence group.
        multi_modal_data: Multi modal data.
        encoder_seq_data: Optional sequence data for encoder prompt
                          (SequenceGroup.encoder_seq). Should be None 
                          unless you are working with an encoder/decoder
                          model.
        cross_block_table: Optional cross-attention block table associated
                           with the encoder prompt
                           (SequenceGroup.encoder_seq). Should be None
                           unless you are working with an encoder/decoder
                           model.
    """

    def __init__(
        self,
        request_id: str,
        is_prompt: bool,
        seq_data: Dict[int, SequenceData],
        sampling_params: SamplingParams,
        block_tables: Dict[int, List[int]],
        do_sample: bool = True,
        pooling_params: Optional[PoolingParams] = None,
        token_chunk_size: Optional[int] = None,
        lora_request: Optional[LoRARequest] = None,
        computed_block_nums: Optional[List[int]] = None,
        state: Optional[SequenceGroupState] = None,
        multi_modal_data: Optional["MultiModalData"] = None,
        encoder_seq_data: Optional[SequenceData] = None,
        cross_block_table: Optional[List[int]] = None,
    ) -> None:
        self.request_id = request_id
        self.is_prompt = is_prompt
        self.seq_data = seq_data
        self.sampling_params = sampling_params
        self.block_tables = block_tables
        self.pooling_params = pooling_params
        self.lora_request = lora_request
        self.computed_block_nums = computed_block_nums
        self.multi_modal_data = multi_modal_data
        self.state = SequenceGroupState() if state is None else state
        self.encoder_seq_data = encoder_seq_data
        self.cross_block_table = cross_block_table
        self._token_chunk_size = token_chunk_size
        self.do_sample = do_sample

        # The number of speculative tokens adopted in this request.
        # None means specuative decoding is not used.
        # Zero means speculative decoding is disabled for some reasons.
        # TODO: We should maintain this states out of the sequence group.
        self.num_speculative_tokens = None

        if self._token_chunk_size is None:
            if is_prompt:
                self._token_chunk_size = list(seq_data.values())[0].get_len()
            else:
                self._token_chunk_size = 1

    @property
    def lora_int_id(self) -> int:
        return self.lora_request.lora_int_id if self.lora_request else 0

    @property
    def token_chunk_size(self) -> int:
        """Return the number of tokens to be processed (chunk size)."""
        assert self._token_chunk_size is not None
        return self._token_chunk_size


class SequenceOutput:
    """The model output associated with a sequence.

    Args:
        parent_seq_id: The ID of the parent sequence (for forking in beam
            search).
        output_token: The output token ID.
        logprobs: The logprobs of the output token.
            (Token id -> logP(x_i+1 | x_0, ..., x_i))
    """

    def __init__(
        self,
        parent_seq_id: int,
        output_token: int,
        logprobs: Dict[int, Logprob],
    ) -> None:
        self.parent_seq_id = parent_seq_id
        self.output_token = output_token
        self.logprobs = logprobs

    def __repr__(self) -> str:
        return (f"SequenceOutput(parent_seq_id={self.parent_seq_id}, "
                f"output_token={self.output_token}, "
                f"logprobs={self.logprobs})")

    def __eq__(self, other: object) -> bool:
        if not isinstance(other, SequenceOutput):
            raise NotImplementedError()
        equal = (self.parent_seq_id == other.parent_seq_id
                 and self.output_token == other.output_token)
        log_probs_equal = other.logprobs == self.logprobs
        return equal and log_probs_equal


class SequenceGroupOutput(ABC):
    """The base class for model outputs associated with a sequence group."""

    @abstractmethod
    def __repr__(self) -> str:
        pass

    @abstractmethod
    def __eq__(self, other: object) -> bool:
        pass


class CompletionSequenceGroupOutput(SequenceGroupOutput):
    """The model output associated with a completion sequence group."""

    def __init__(
        self,
        samples: List[SequenceOutput],
        prompt_logprobs: Optional[PromptLogprobs],
    ) -> None:
        self.samples = samples
        # Prompt logprob for each prompt query token.
        self.prompt_logprobs = prompt_logprobs
        # Anyscale start
        self._success = True
        # Anyscale end

    # Anyscale start
    def mark_sequence_group_failed(self):
        self._success = False

    def is_failed(self):
        return not self._success

    # Anyscale end

    def __repr__(self) -> str:
        return (f"CompletionSequenceGroupOutput(samples={self.samples}, "
                f"prompt_logprobs={self.prompt_logprobs})")

    def __eq__(self, other: object) -> bool:
        if not isinstance(other, CompletionSequenceGroupOutput):
            raise NotImplementedError()
        return (self.samples == other.samples
                and self.prompt_logprobs == other.prompt_logprobs)


class EmbeddingSequenceGroupOutput(SequenceGroupOutput):
    """The model output associated with an embedding sequence group."""

    def __init__(
        self,
        embeddings: List[float],
    ) -> None:
        self.embeddings = embeddings

    def __repr__(self) -> str:
        return (f"EmbeddingSequenceGroupOutput("
                f"embeddings_shape={len(self.embeddings)})")

    def __eq__(self, other: object) -> bool:
        if not isinstance(other, EmbeddingSequenceGroupOutput):
            raise NotImplementedError()
        return self.embeddings == other.embeddings


@dataclass
class SamplerOutput:
    """For each sequence group, we generate a list of SequenceOutput object,
    each of which contains one possible candidate for the next token.

    This data structure implements methods, so it can be used like a list, but
    also has optional fields for device tensors.
    """

    outputs: List[CompletionSequenceGroupOutput]

    # On-device tensor containing probabilities of each token.
    sampled_token_probs: Optional[torch.Tensor] = None

    # On-device tensor containing the logprobs of each token.
    logprobs: Optional["torch.Tensor"] = None

    # On-device tensor containing the sampled token ids.
    sampled_token_ids: Optional[torch.Tensor] = None

    # Spec decode metrics populated by workers.
    spec_decode_worker_metrics: Optional["SpecDecodeWorkerMetrics"] = None

    # Optional last hidden states from the model.
    hidden_states: Optional[torch.Tensor] = None

    # Anyscale start
    def mark_sequence_group_failed(self, failed_indices: List[int]):
        for i in failed_indices:
            self.outputs[i].mark_sequence_group_failed()

    # Anyscale end

    def __getitem__(self, idx: int):
        return self.outputs[idx]

    def __setitem__(self, idx: int, value):
        self.outputs[idx] = value

    def __len__(self):
        return len(self.outputs)

    def __eq__(self, other: object):
        return isinstance(other,
                          self.__class__) and self.outputs == other.outputs

    def __repr__(self) -> str:
        """Show the shape of a tensor instead of its values to reduce noise.
        """
        sampled_token_probs_repr = ("None" if self.sampled_token_probs is None
                                    else self.sampled_token_probs.shape)
        sampled_token_ids_repr = ("None" if self.sampled_token_ids is None else
                                  self.sampled_token_ids.shape)
        return (
            f"SamplerOutput(outputs={self.outputs}, "
            f"sampled_token_probs={sampled_token_probs_repr}, "
            f"sampled_token_ids={sampled_token_ids_repr}, "
            f"spec_decode_worker_metrics={self.spec_decode_worker_metrics})")


@dataclass
class PoolerOutput:
    """The output from a pooling operation in the embedding model."""
    outputs: List[EmbeddingSequenceGroupOutput]

    spec_decode_worker_metrics: Optional["SpecDecodeWorkerMetrics"] = None

    def __getitem__(self, idx: int):
        return self.outputs[idx]

    def __setitem__(self, idx: int, value):
        self.outputs[idx] = value

    def __len__(self):
        return len(self.outputs)

    def __eq__(self, other: object):
        return isinstance(other,
                          self.__class__) and self.outputs == other.outputs


def get_all_seq_ids(
        seq_group_metadata_list: List[SequenceGroupMetadata]) -> List[int]:
    """Given a list of SequenceGroupMetadata, create a list of all
    sequence ids.
    """
    return [seq_id for sg in seq_group_metadata_list for seq_id in sg.seq_data]


class HiddenStates:
    """Hidden states corresponding to in-progress sequences.
    Used in speculative decoding to pass hidden states from
    the target model to the proposer model in the subsequent step.

    seq_ids are the sequence ids of each entry of the batch
    dimension of the hidden_states tensor"""

    def __init__(self, seq_group_metadata_list: List[SequenceGroupMetadata],
                 hidden_states: torch.Tensor):
        assert len(seq_group_metadata_list) == len(hidden_states)
        self.seq_ids: List[int] = get_all_seq_ids(seq_group_metadata_list)
        self.hidden_states: torch.Tensor = hidden_states

    def update(self, seq_group_metadata_list: List[SequenceGroupMetadata],
               hidden_states: torch.Tensor) -> None:
        """Update hidden states from target model invocation."""
        assert len(seq_group_metadata_list) == len(hidden_states)
        self.seq_ids.extend(get_all_seq_ids(seq_group_metadata_list))
        self.hidden_states = torch.cat([self.hidden_states, hidden_states])

    def prune(self,
              seq_group_metadata_list: List[SequenceGroupMetadata]) -> None:
        """Prune to provided list of sequence ids."""
        seq_ids = get_all_seq_ids(seq_group_metadata_list)
        if seq_ids != self.seq_ids:
            # Batch contents changed - prune removed sequences.
            index = [self.seq_ids.index(seq_id) for seq_id in seq_ids]
            self.hidden_states = self.hidden_states[index]
            self.seq_ids = seq_ids


@dataclass
class ExecuteModelRequest:
    """The model execution request, containing CPU metadata only. The LLM
    engine should create an instance of this class for each request batch."""
    # The sequence group metadata list.
    seq_group_metadata_list: List[SequenceGroupMetadata]
    # Blocks to swap in. List of CPU -> GPU block number.
    blocks_to_swap_in: List[Tuple[int, int]] = field(default_factory=list)
    # Blocks to swap out. List of GPU -> CPU block number.
    blocks_to_swap_out: List[Tuple[int, int]] = field(default_factory=list)
    # Blocks to copy. Source to dest block.
    blocks_to_copy: List[Tuple[int, int]] = field(default_factory=list)
    # The number of slots for lookahead decoding.
    num_lookahead_slots: int = 0
    # The number of requests in the running queue.
    running_queue_size: int = 0
    # Optional hidden states from prior step.
    previous_hidden_states: Optional[HiddenStates] = None
    # The number of forward steps to run.
    num_steps: int = 1

    def clone(
        self, seq_group_metadata_list: List[SequenceGroupMetadata]
    ) -> "ExecuteModelRequest":
        """Clone the request with a new sequence group metadata list."""
        return ExecuteModelRequest(
            seq_group_metadata_list=seq_group_metadata_list,
            blocks_to_swap_in=self.blocks_to_swap_in.copy(),
            blocks_to_swap_out=self.blocks_to_swap_out.copy(),
            blocks_to_copy=self.blocks_to_copy.copy(),
            num_lookahead_slots=self.num_lookahead_slots,
            running_queue_size=self.running_queue_size,
            previous_hidden_states=self.previous_hidden_states,
            num_steps=self.num_steps,
        )<|MERGE_RESOLUTION|>--- conflicted
+++ resolved
@@ -41,28 +41,6 @@
 
 class SequenceStatus(enum.IntEnum):
     """Status of a sequence."""
-<<<<<<< HEAD
-    WAITING = enum.auto()
-    RUNNING = enum.auto()
-    SWAPPED = enum.auto()
-    FINISHED_STOPPED = enum.auto()
-    FINISHED_LENGTH_CAPPED = enum.auto()
-    FINISHED_ABORTED = enum.auto()
-    FINISHED_IGNORED = enum.auto()
-    # Anyscale start
-    FINISHED_INTERNAL_ERROR = enum.auto()
-    # Anyscale end
-
-    @staticmethod
-    def is_finished(status: "SequenceStatus") -> bool:
-        return status in [
-            SequenceStatus.FINISHED_STOPPED,
-            SequenceStatus.FINISHED_LENGTH_CAPPED,
-            SequenceStatus.FINISHED_ABORTED,
-            SequenceStatus.FINISHED_IGNORED,
-            SequenceStatus.FINISHED_INTERNAL_ERROR,
-        ]
-=======
     WAITING = 0
     RUNNING = 1
     SWAPPED = 2
@@ -72,11 +50,13 @@
     FINISHED_LENGTH_CAPPED = 4
     FINISHED_ABORTED = 5
     FINISHED_IGNORED = 6
+    # Anyscale start
+    FINISHED_INTERNAL_ERROR = enum.auto()
+    # Anyscale end
 
     @staticmethod
     def is_finished(status: "SequenceStatus") -> bool:
         return status > SequenceStatus.SWAPPED
->>>>>>> 614aa512
 
     @staticmethod
     def get_finished_reason(status: "SequenceStatus") -> Union[str, None]:
