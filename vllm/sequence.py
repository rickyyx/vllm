--- conflicted
+++ resolved
@@ -1022,19 +1022,14 @@
         array_like=True):  # type: ignore[call-arg]
     __metaclass__ = SequenceGroupOutput
     """The model output associated with a completion sequence group."""
-<<<<<<< HEAD
-
-    def __init__(
-        self,
-        samples: List[SequenceOutput],
-        prompt_logprobs: Optional[PromptLogprobs],
-    ) -> None:
-        self.samples = samples
-        # Prompt logprob for each prompt query token.
-        self.prompt_logprobs = prompt_logprobs
-        # Anyscale start
-        self._success = True
-        # Anyscale end
+    samples: List[SequenceOutput]
+    # Prompt logprob for each prompt query token.
+    prompt_logprobs: Optional[PromptLogprobs]
+
+    # Anyscale start
+    _success = True
+
+    # Anyscale end
 
     # Anyscale start
     def mark_sequence_group_failed(self):
@@ -1044,11 +1039,6 @@
         return not self._success
 
     # Anyscale end
-=======
-    samples: List[SequenceOutput]
-    # Prompt logprob for each prompt query token.
-    prompt_logprobs: Optional[PromptLogprobs]
->>>>>>> 1a36287b
 
     def __repr__(self) -> str:
         return (f"CompletionSequenceGroupOutput(samples={self.samples}, "
