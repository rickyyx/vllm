--- conflicted
+++ resolved
@@ -832,17 +832,15 @@
     # Spec decode metrics populated by workers.
     spec_decode_worker_metrics: Optional["SpecDecodeWorkerMetrics"] = None
 
-<<<<<<< HEAD
+    # Optional last hidden states from the model.
+    hidden_states: Optional[torch.Tensor] = None
+
     # Anyscale start
     def mark_sequence_group_failed(self, failed_indices: List[int]):
         for i in failed_indices:
             self.outputs[i].mark_sequence_group_failed()
 
     # Anyscale end
-=======
-    # Optional last hidden states from the model.
-    hidden_states: Optional[torch.Tensor] = None
->>>>>>> c2462129
 
     def __getitem__(self, idx: int):
         return self.outputs[idx]
