--- conflicted
+++ resolved
@@ -1320,26 +1320,19 @@
 
             seq_group = scheduled_seq_group.seq_group
             seq_group.maybe_set_first_token_time(now)
-<<<<<<< HEAD
-            # Anyscale start
-            has_failed = seq_group.has_failed_seqs()
-            error = None
-            if has_failed:
-                error = RequestFailedError(
-                    f"Request {seq_group.request_id} failed. "
-                    f"State: {seq_group}")
-            request_output = RequestOutputFactory.create(seq_group,
-                                                         error=error)
-            # Anyscale end
-            request_outputs.append(request_output)
-        for seq_group in ignored_seq_groups:
-            request_output = RequestOutputFactory.create(seq_group)
-            request_outputs.append(request_output)
-        return request_outputs
-=======
+
             if (seq_group.is_finished()
                     if self.step_return_finished_only else True):
-                request_output = RequestOutputFactory.create(seq_group)
+                # Anyscale start
+                has_failed = seq_group.has_failed_seqs()
+                error = None
+                if has_failed:
+                    error = RequestFailedError(
+                        f"Request {seq_group.request_id} failed. "
+                        f"State: {seq_group}")
+                request_output = RequestOutputFactory.create(seq_group,
+                                                             error=error)
+                # Anyscale end
                 self.request_outputs.append(request_output)
 
         for seq_group in scheduler_outputs.ignored_seq_groups:
@@ -1383,7 +1376,6 @@
                 assert len(seq_group.seqs) == 1
                 seq = seq_group.seqs[0]
                 seq.append_token_id(sample.output_token, sample.logprobs)
->>>>>>> b09c755b
 
     def step(self) -> List[Union[RequestOutput, EmbeddingRequestOutput]]:
         """Performs one decoding iteration and returns newly generated results.
