--- conflicted
+++ resolved
@@ -13,13 +13,13 @@
 from vllm.model_executor.layers.quantization import QUANTIZATION_METHODS
 from vllm.utils import FlexibleArgumentParser
 
-<<<<<<< HEAD
 from vllm.anyscale.anyscale_envs import USE_SCRATCH
-=======
+
+
 if TYPE_CHECKING:
     from vllm.transformers_utils.tokenizer_group.base_tokenizer_group import (
         BaseTokenizerGroup)
->>>>>>> 739b61a3
+
 
 
 def nullable_str(val: str):
