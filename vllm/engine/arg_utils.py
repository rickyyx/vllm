--- conflicted
+++ resolved
@@ -198,19 +198,17 @@
         if not self.tokenizer:
             self.tokenizer = self.model
 
-<<<<<<< HEAD
         # Override the default value of enable_prefix_caching if it's not set
         # by user.
         if self.enable_prefix_caching is None:
             self.enable_prefix_caching = bool(envs.VLLM_USE_V1)
-=======
+
         # support `EngineArgs(compilation_config={...})`
         # without having to manually construct a
         # CompilationConfig object
         if isinstance(self.compilation_config, (int, dict)):
             self.compilation_config = CompilationConfig.from_cli(
                 json.dumps(self.compilation_config))
->>>>>>> 1b583cfe
 
         # Setup plugins
         from vllm.plugins import load_general_plugins
