import functools
from typing import Callable, List

from vllm.core.scheduler import Scheduler
from vllm.engine.output_processor.interfaces import (
    SequenceGroupOutputProcessor)
from vllm.engine.output_processor.stop_checker import StopChecker
from vllm.logger import init_logger
from vllm.sampling_params import SamplingParams
from vllm.sequence import (Sequence, SequenceGroup, SequenceGroupOutput,
                           SequenceOutput, SequenceStatus)
from vllm.transformers_utils.detokenizer import Detokenizer
from vllm.transformers_utils.tokenizer import AnyTokenizer
from vllm.utils import Counter

logger = init_logger(__name__)


class MultiStepOutputProcessor(SequenceGroupOutputProcessor):
    """SequenceGroupOutputProcessor which handles logic related to
    detokenization and stopping conditions. It specializes to "multi-step
    decoding", where vLLM's worker may generate multiple tokens per invocation.
    This is currently mutually exclusive with advanced sampling techniques like
    beam search, which motivates the separation of this logic from the single
    step output processor.

    This class is responsible for things such as correctly appending all new
    token ids to their sequence, detokenizing new token ids, truncating new
    output tokens after an eos token, and correctly handling the case where the
    number of new output tokens per sequence differs in a single batch.
    """

    def __init__(
        self,
        detokenizer: Detokenizer,
        scheduler: List[Scheduler],
        seq_counter: Counter,
        get_tokenizer_for_seq: Callable[[Sequence], AnyTokenizer],
        stop_checker: StopChecker,
    ):
        self.detokenizer = detokenizer
        self.scheduler = scheduler
        self.seq_counter = seq_counter
        self.get_tokenizer_for_seq = get_tokenizer_for_seq
        self.stop_checker = stop_checker

    def process_prompt_logprob(self, seq_group: SequenceGroup,
                               outputs: List[SequenceGroupOutput]) -> None:
        # TODO(sang): Prompt logprob currently not implemented in multi step
        # workers.
        self._log_prompt_logprob_unsupported_warning_once()

    @staticmethod
    @functools.lru_cache()
    def _log_prompt_logprob_unsupported_warning_once():
        logger.warning(
            "Prompt logprob is not supported by multi step workers. "
            "(e.g., speculative decode uses multi step workers).")

    def process_outputs(self,
                        sequence_group: SequenceGroup,
                        outputs: List[SequenceGroupOutput],
                        is_async: bool = False) -> None:
        """Append new tokens in the outputs to sequences in the sequence group.

        This only supports sequence groups of size 1. It supports greater than
        one new token per sequence.

        This applies logic like stop condition checking and detokenization.
        It also handles cases where there are tokens emitted after 
        the EOS token.

        is_async - Indicates whether this postprocessor runs in 
            parallel with the GPU forward pass and is processing 
            tokens from the previous step. If this is true, then
            no tokens need to be appended since it is already done
            externally (before the next schedule() call)
        """
<<<<<<< HEAD
        # Anyscale start
        for output in outputs:
            if output.is_failed():
                sequence_group.set_status_to_failed()
                return
        # Anyscale end
=======
        # TODO: Add support for async if necessary
        assert not is_async
>>>>>>> b09c755b

        seqs = sequence_group.get_seqs(status=SequenceStatus.RUNNING)

        assert seqs, "expected running sequences"
        assert len(seqs) == 1, (
            "Beam search not supported in multi-step decoding.")
        seq = seqs[0]

        # Since there's only one sequence per sequence group, we can take the
        # first sample.
        samples = [output.samples[0] for output in outputs]

        # -1 means the output token is not valid (eg. due to spec decode
        # rejecting tokens).
        valid_samples = [
            sample for sample in samples if sample.output_token != -1
        ]
        assert valid_samples

        self._process_seq_outputs(seq, valid_samples,
                                  sequence_group.sampling_params)

    def _process_seq_outputs(self, seq: Sequence,
                             valid_samples: List[SequenceOutput],
                             sampling_params: SamplingParams) -> None:
        output_token_ids = [sample.output_token for sample in valid_samples]
        output_logprobs = [sample.logprobs for sample in valid_samples]

        # Truncate to max_tokens if necessary.
        remaining_tokens = sampling_params.max_tokens - (seq.get_output_len() +
                                                         len(output_token_ids))
        if remaining_tokens < 0:
            valid_samples = valid_samples[:remaining_tokens]
            output_token_ids = output_token_ids[:remaining_tokens]

        # Truncate any tokens after EOS. This is required as spec decode
        # generates a fixed number of tokens without evaluating stopping
        # conditions within the block. This can cause an eos token to be
        # unintentionally ignored.
        if not sampling_params.ignore_eos:
            eos_token_id = self.get_tokenizer_for_seq(seq).eos_token_id
            # Avoiding .index calls as exception throwing in the happy path
            # is expensive.
            for i in range(len(output_token_ids)):
                if output_token_ids[i] == eos_token_id:
                    output_token_ids = output_token_ids[:i + 1]
                    valid_samples = valid_samples[:i + 1]
                    break

        # Incrementally append tokens to the sequence, as if we had only one new
        # token.
        for output_token_id, output_logprob in zip(output_token_ids,
                                                   output_logprobs):
            seq.append_token_id(
                token_id=output_token_id,
                logprobs=output_logprob,
            )

            new_char_count = 0
            if sampling_params.detokenize:
                new_char_count = self.detokenizer.decode_sequence_inplace(
                    seq, sampling_params)

            # TODO(sang): Support lora.
            self.stop_checker.maybe_stop_sequence(
                seq,
                new_char_count=new_char_count,
                sampling_params=sampling_params,
            )
            if seq.is_finished():
                break<|MERGE_RESOLUTION|>--- conflicted
+++ resolved
@@ -76,17 +76,14 @@
             no tokens need to be appended since it is already done
             externally (before the next schedule() call)
         """
-<<<<<<< HEAD
+        # TODO: Add support for async if necessary
+        assert not is_async
         # Anyscale start
         for output in outputs:
             if output.is_failed():
                 sequence_group.set_status_to_failed()
                 return
         # Anyscale end
-=======
-        # TODO: Add support for async if necessary
-        assert not is_async
->>>>>>> b09c755b
 
         seqs = sequence_group.get_seqs(status=SequenceStatus.RUNNING)
 
