import enum
import json
from dataclasses import dataclass, field, fields
from typing import TYPE_CHECKING, ClassVar, List, Optional, Union

import torch
from transformers import PretrainedConfig

from vllm.logger import init_logger
from vllm.model_executor.layers.quantization import (QUANTIZATION_METHODS,
                                                     get_quantization_config)
from vllm.transformers_utils.config import get_config, get_hf_text_config
<<<<<<< HEAD
from vllm.utils import (get_cpu_memory, get_nvcc_cuda_version, is_cpu, is_hip,
                        is_neuron)
from vllm.scratch_env import USE_SCRATCH
=======
from vllm.utils import get_cpu_memory, is_cpu, is_hip, is_neuron
>>>>>>> 63575bc2

GPTQMarlinConfig = get_quantization_config("gptq_marlin")

if TYPE_CHECKING:
    from ray.util.placement_group import PlacementGroup

    from vllm.model_executor.model_loader.loader import BaseModelLoader

logger = init_logger(__name__)

_GB = 1 << 30


class ModelConfig:
    """Configuration for the model.

    Args:
        model: Name or path of the huggingface model to use.
            It is also used as the content for `model_name` tag in metrics 
            output when `served_model_name` is not specified. 
        tokenizer: Name or path of the huggingface tokenizer to use.
        tokenizer_mode: Tokenizer mode. "auto" will use the fast tokenizer if
            available, and "slow" will always use the slow tokenizer.
        trust_remote_code: Trust remote code (e.g., from HuggingFace) when
            downloading the model and tokenizer.
        dtype: Data type for model weights and activations. The "auto" option
            will use FP16 precision for FP32 and FP16 models, and BF16 precision
            for BF16 models.
        seed: Random seed for reproducibility.
        revision: The specific model version to use. It can be a branch name,
            a tag name, or a commit id. If unspecified, will use the default
            version.
        code_revision: The specific revision to use for the model code on
            Hugging Face Hub. It can be a branch name, a tag name, or a
            commit id. If unspecified, will use the default version.
        tokenizer_revision: The specific tokenizer version to use. It can be a
            branch name, a tag name, or a commit id. If unspecified, will use
            the default version.
        max_model_len: Maximum length of a sequence (including prompt and
            output). If None, will be derived from the model.
        quantization: Quantization method that was used to quantize the model
            weights. If None, we assume the model weights are not quantized.
        quantization_param_path: Path to JSON file containing scaling factors.
            Used to load KV cache scaling factors into the model when KV cache
            type is FP8_E4M3 on ROCm (AMD GPU). In the future these will also
            be used to load activation and weight scaling factors when the
            model dtype is FP8_E4M3 on ROCm.
        enforce_eager: Whether to enforce eager execution. If True, we will
            disable CUDA graph and always execute the model in eager mode.
            If False, we will use CUDA graph and eager execution in hybrid.
        max_context_len_to_capture: Maximum context len covered by CUDA graphs.
            When a sequence has context length larger than this, we fall back
            to eager mode (DEPRECATED. Use max_seq_len_to_capture instead).
        max_seq_len_to_capture: Maximum sequence len covered by CUDA graphs.
            When a sequence has context length larger than this, we fall back
            to eager mode
        skip_tokenizer_init: If true, skip initialization of tokenizer and
            detokenizer.
        served_model_name: The model name used in metrics tag `model_name`,
            matches the model name exposed via the APIs. If multiple model 
            names provided, the first name will be used. If not specified, 
            the model name will be the same as `model`.
    """

    def __init__(
        self,
        model: str,
        tokenizer: str,
        tokenizer_mode: str,
        trust_remote_code: bool,
        dtype: Union[str, torch.dtype],
        seed: int,
        revision: Optional[str] = None,
        code_revision: Optional[str] = None,
        tokenizer_revision: Optional[str] = None,
        max_model_len: Optional[int] = None,
        quantization: Optional[str] = None,
        quantization_param_path: Optional[str] = None,
        enforce_eager: bool = False,
        max_context_len_to_capture: Optional[int] = None,
        max_seq_len_to_capture: Optional[int] = None,
        max_logprobs: int = 5,
        skip_tokenizer_init: bool = False,
        served_model_name: Optional[Union[str, List[str]]] = None,
    ) -> None:
        self.model = model
        self.tokenizer = tokenizer
        self.tokenizer_mode = tokenizer_mode
        self.trust_remote_code = trust_remote_code
        self.seed = seed
        self.revision = revision
        self.code_revision = code_revision
        self.tokenizer_revision = tokenizer_revision
        self.quantization = quantization
        self.quantization_param_path = quantization_param_path
        self.enforce_eager = enforce_eager
        self.max_context_len_to_capture = max_context_len_to_capture
        if self.max_context_len_to_capture is not None:
            raise ValueError("`max_context_len_to_capture` is deprecated. "
                             "Use `max_seq_len_to_capture` instead.")
        self.max_seq_len_to_capture = (max_seq_len_to_capture
                                       or max_context_len_to_capture)
        self.max_logprobs = max_logprobs
        self.skip_tokenizer_init = skip_tokenizer_init

        self.hf_config = get_config(self.model, trust_remote_code, revision,
                                    code_revision)
        self.hf_text_config = get_hf_text_config(self.hf_config)
        self.dtype = _get_and_verify_dtype(self.hf_text_config, dtype)
        self.max_model_len = _get_and_verify_max_len(self.hf_text_config,
                                                     max_model_len)
        self.served_model_name = get_served_model_name(model,
                                                       served_model_name)
        if not self.skip_tokenizer_init:
            self._verify_tokenizer_mode()
        self._verify_quantization()
        self._verify_cuda_graph()

    def _verify_tokenizer_mode(self) -> None:
        tokenizer_mode = self.tokenizer_mode.lower()
        if tokenizer_mode not in ["auto", "slow"]:
            raise ValueError(
                f"Unknown tokenizer mode: {self.tokenizer_mode}. Must be "
                "either 'auto' or 'slow'.")
        self.tokenizer_mode = tokenizer_mode

    def _verify_quantization(self) -> None:
        supported_quantization = [*QUANTIZATION_METHODS]
        rocm_supported_quantization = ["gptq", "squeezellm"]
        if self.quantization is not None:
            self.quantization = self.quantization.lower()

        # Parse quantization method from the HF model config, if available.
        quant_cfg = getattr(self.hf_config, "quantization_config", None)
        if quant_cfg is not None:
            quant_method = quant_cfg.get("quant_method", "").lower()
            # compat: autogptq >=0.8.0 use checkpoint_format: str
            # compat: autogptq <=0.7.1 is_marlin_format: bool
            is_format_marlin = (quant_cfg.get("checkpoint_format") == "marlin"
                                or quant_cfg.get("is_marlin_format", False))

            # Check which LinearMethod the GPTQ model should use.
            if quant_method == "gptq":
                # If serialized in Marlin format, use MarlinLinearMethod.
                # TODO (@robertgshaw): migrate under GPTQMarlinLinearMethod.
                if is_format_marlin:
                    logger.info("The model is serialized in Marlin format. "
                                "Using Marlin kernel.")
                    quant_method = "marlin"
                    if self.quantization == "gptq":
                        self.quantization = quant_method

                # If convertible to Marlin format, use GPTQMarlinLinearMethod
                # unless the user explicitly specified GPTQLinearMethod.
                elif GPTQMarlinConfig.is_marlin_compatible(quant_cfg):
                    if self.quantization == "gptq":
                        logger.warning(
                            "The model is convertible to Marlin format, but "
                            "you specified quantization=gptq. Use "
                            "quantization=marlin for faster inference.")
                    else:
                        logger.info(
                            "The model is convertible to Marlin format. "
                            "Using Marlin kernel.")
                        quant_method = "gptq_marlin"
                        if self.quantization == "marlin":
                            self.quantization = quant_method

            # Verify quantization configurations.
            if self.quantization is None:
                self.quantization = quant_method
            elif self.quantization != quant_method:
                raise ValueError(
                    "Quantization method specified in the model config "
                    f"({quant_method}) does not match the quantization "
                    f"method specified in the `quantization` argument "
                    f"({self.quantization}).")

        if self.quantization is not None:
            if self.quantization not in supported_quantization:
                raise ValueError(
                    f"Unknown quantization method: {self.quantization}. Must "
                    f"be one of {supported_quantization}.")
            if is_hip(
            ) and self.quantization not in rocm_supported_quantization:
                raise ValueError(
                    f"{self.quantization} quantization is currently not "
                    f"supported in ROCm.")
            if (self.quantization not in ["marlin", "gptq_marlin"]):
                logger.warning(
                    "%s quantization is not fully "
                    "optimized yet. The speed can be slower than "
                    "non-quantized models.", self.quantization)

    def _verify_cuda_graph(self) -> None:
        if self.max_seq_len_to_capture is None:
            self.max_seq_len_to_capture = self.max_model_len
        self.max_seq_len_to_capture = min(self.max_seq_len_to_capture,
                                          self.max_model_len)

    def verify_with_parallel_config(
        self,
        parallel_config: "ParallelConfig",
    ) -> None:
        total_num_attention_heads = self.hf_text_config.num_attention_heads
        tensor_parallel_size = parallel_config.tensor_parallel_size
        if total_num_attention_heads % tensor_parallel_size != 0:
            raise ValueError(
                f"Total number of attention heads ({total_num_attention_heads})"
                " must be divisible by tensor parallel size "
                f"({tensor_parallel_size}).")

        total_num_hidden_layers = self.hf_text_config.num_hidden_layers
        pipeline_parallel_size = parallel_config.pipeline_parallel_size
        if total_num_hidden_layers % pipeline_parallel_size != 0:
            raise ValueError(
                f"Total number of hidden layers ({total_num_hidden_layers}) "
                "must be divisible by pipeline parallel size "
                f"({pipeline_parallel_size}).")

    def get_sliding_window(self) -> Optional[int]:
        """Get the sliding window size, or None if disabled.
        """

        # Some models, like Qwen2 and Qwen1.5, use `use_sliding_window` in
        # addition to sliding window size. We check if that field is present
        # and if it's False, return None.
        if (hasattr(self.hf_text_config, "use_sliding_window")
                and not self.hf_text_config.use_sliding_window):
            return None
        return getattr(self.hf_text_config, "sliding_window", None)

    def get_vocab_size(self) -> int:
        return self.hf_text_config.vocab_size

    def get_hidden_size(self) -> int:
        return self.hf_text_config.hidden_size

    def get_head_size(self) -> int:
        if hasattr(self.hf_text_config, "head_dim"):
            return self.hf_text_config.head_dim
        # FIXME(woosuk): This may not be true for all models.
        return (self.hf_text_config.hidden_size //
                self.hf_text_config.num_attention_heads)

    def get_total_num_kv_heads(self) -> int:
        """Returns the total number of KV heads."""
        # For GPTBigCode & Falcon:
        # NOTE: for falcon, when new_decoder_architecture is True, the
        # multi_query flag is ignored and we use n_head_kv for the number of
        # KV heads.
        falcon_model_types = ["falcon", "RefinedWeb", "RefinedWebModel"]
        new_decoder_arch_falcon = (
            self.hf_config.model_type in falcon_model_types
            and getattr(self.hf_config, "new_decoder_architecture", False))
        if not new_decoder_arch_falcon and getattr(self.hf_text_config,
                                                   "multi_query", False):
            # Multi-query attention, only one KV head.
            # Currently, tensor parallelism is not supported in this case.
            return 1

        # For DBRX and MPT
        if self.hf_config.model_type in ["dbrx", "mpt"]:
            return getattr(self.hf_config.attn_config, "kv_n_heads",
                           self.hf_config.num_attention_heads)

        attributes = [
            # For Falcon:
            "n_head_kv",
            "num_kv_heads",
            # For LLaMA-2:
            "num_key_value_heads",
            # For ChatGLM:
            "multi_query_group_num",
        ]
        for attr in attributes:
            num_kv_heads = getattr(self.hf_text_config, attr, None)
            if num_kv_heads is not None:
                return num_kv_heads

        # For non-grouped-query attention models, the number of KV heads is
        # equal to the number of attention heads.
        return self.hf_text_config.num_attention_heads

    def get_num_kv_heads(self, parallel_config: "ParallelConfig") -> int:
        """Returns the number of KV heads per GPU."""
        total_num_kv_heads = self.get_total_num_kv_heads()
        # If tensor parallelism is used, we divide the number of KV heads by
        # the tensor parallel size. We will replicate the KV heads in the
        # case where the number of KV heads is smaller than the tensor
        # parallel size so each GPU has at least one KV head.
        return max(1,
                   total_num_kv_heads // parallel_config.tensor_parallel_size)

    def get_num_attention_heads(self,
                                parallel_config: "ParallelConfig") -> int:
        return self.hf_text_config.num_attention_heads // \
                    parallel_config.tensor_parallel_size

    def get_num_layers(self, parallel_config: "ParallelConfig") -> int:
        total_num_hidden_layers = self.hf_text_config.num_hidden_layers
        return total_num_hidden_layers // parallel_config.pipeline_parallel_size


class CacheConfig:
    """Configuration for the KV cache.

    Args:
        block_size: Size of a cache block in number of tokens.
        gpu_memory_utilization: Fraction of GPU memory to use for the
            vLLM execution.
        swap_space: Size of the CPU swap space per GPU (in GiB).
        cache_dtype: Data type for kv cache storage.
        num_gpu_blocks_override: Number of GPU blocks to use. This overrides the
            profiled num_gpu_blocks if specified. Does nothing if None.
    """

    def __init__(
        self,
        block_size: int,
        gpu_memory_utilization: float,
        swap_space: int,
        cache_dtype: str,
        num_gpu_blocks_override: Optional[int] = None,
        sliding_window: Optional[int] = None,
        enable_prefix_caching: bool = False,
    ) -> None:
        self.block_size = block_size
        self.gpu_memory_utilization = gpu_memory_utilization
        self.swap_space_bytes = swap_space * _GB
        self.num_gpu_blocks_override = num_gpu_blocks_override
        self.cache_dtype = cache_dtype
        self.sliding_window = sliding_window
        self.enable_prefix_caching = enable_prefix_caching
        self._verify_args()
        self._verify_cache_dtype()

        # Will be set after profiling.
        self.num_gpu_blocks = None
        self.num_cpu_blocks = None

    def metrics_info(self):
        # convert cache_config to dict(key: str, value: str) for prometheus
        # metrics info
        return {key: str(value) for key, value in self.__dict__.items()}

    def _verify_args(self) -> None:
        if self.gpu_memory_utilization > 1.0:
            raise ValueError(
                "GPU memory utilization must be less than 1.0. Got "
                f"{self.gpu_memory_utilization}.")

    def _verify_cache_dtype(self) -> None:
        if self.cache_dtype == "auto":
            pass
        elif self.cache_dtype == "fp8":
            logger.info(
                "Using fp8 data type to store kv cache. It reduces the GPU "
                "memory footprint and boosts the performance. "
                "But it may cause slight accuracy drop without scaling "
                "factors. FP8_E5M2 (without scaling) is only supported on "
                "cuda version greater than 11.8. On ROCm (AMD GPU), FP8_E4M3 "
                "is instead supported for common inference criteria.")
        else:
            raise ValueError(f"Unknown kv cache dtype: {self.cache_dtype}")

    def verify_with_parallel_config(
        self,
        parallel_config: "ParallelConfig",
    ) -> None:
        total_cpu_memory = get_cpu_memory()
        # FIXME(woosuk): Here, it is assumed that the GPUs in a tensor parallel
        # group are in the same node. However, the GPUs may span multiple nodes.
        num_gpus_per_node = parallel_config.tensor_parallel_size
        cpu_memory_usage = self.swap_space_bytes * num_gpus_per_node

        msg = (f"{cpu_memory_usage / _GB:.2f} GiB out of "
               f"the {total_cpu_memory / _GB:.2f} GiB total CPU memory is "
               "allocated for the swap space.")
        if cpu_memory_usage > 0.7 * total_cpu_memory:
            raise ValueError("Too large swap space. " + msg)
        elif cpu_memory_usage > 0.4 * total_cpu_memory:
            logger.warning("Possibly too large swap space. %s", msg)


@dataclass
class TokenizerPoolConfig:
    """Configuration for the tokenizer pool.

    Args:
        pool_size: Number of tokenizer workers in the pool.
        pool_type: Type of the pool.
        extra_config: Additional config for the pool.
            The way the config will be used depends on the
            pool type.
    """
    pool_size: int
    pool_type: str
    extra_config: dict

    def __post_init__(self):
        if self.pool_type not in ("ray", ):
            raise ValueError(f"Unknown pool type: {self.pool_type}")
        if not isinstance(self.extra_config, dict):
            raise ValueError("extra_config must be a dictionary.")

    @classmethod
    def create_config(
        cls, tokenizer_pool_size: int, tokenizer_pool_type: str,
        tokenizer_pool_extra_config: Optional[Union[str, dict]]
    ) -> Optional["TokenizerPoolConfig"]:
        """Create a TokenizerPoolConfig from the given parameters.

        If tokenizer_pool_size is 0, return None.

        Args:
            tokenizer_pool_size: Number of tokenizer workers in the pool.
            tokenizer_pool_type: Type of the pool.
            tokenizer_pool_extra_config: Additional config for the pool.
                The way the config will be used depends on the
                pool type. This can be a JSON string (will be parsed).
        """
        if tokenizer_pool_size:
            if isinstance(tokenizer_pool_extra_config, str):
                tokenizer_pool_extra_config_parsed = json.loads(
                    tokenizer_pool_extra_config)
            else:
                tokenizer_pool_extra_config_parsed = (
                    tokenizer_pool_extra_config or {})
            tokenizer_pool_config = cls(tokenizer_pool_size,
                                        tokenizer_pool_type,
                                        tokenizer_pool_extra_config_parsed)
        else:
            tokenizer_pool_config = None
        return tokenizer_pool_config


class LoadFormat(str, enum.Enum):
    AUTO = "auto"
    PT = "pt"
    SAFETENSORS = "safetensors"
    NPCACHE = "npcache"
    DUMMY = "dummy"
    TENSORIZER = "tensorizer"
    SCRATCH = "scratch"


@dataclass
class LoadConfig:
    """
        download_dir: Directory to download and load the weights, default to the
            default cache directory of huggingface.
        load_format: The format of the model weights to load:
            "auto" will try to load the weights in the safetensors format and
                fall back to the pytorch bin format if safetensors format is
                not available.
            "pt" will load the weights in the pytorch bin format.
            "safetensors" will load the weights in the safetensors format.
            "npcache" will load the weights in pytorch format and store
                a numpy cache to speed up the loading.
            "dummy" will initialize the weights with random values, which is
                mainly for profiling.
            "tensorizer" will use CoreWeave's tensorizer library for
                fast weight loading.
    """

    load_format: Union[str, LoadFormat, "BaseModelLoader"] = LoadFormat.AUTO
    download_dir: Optional[str] = None
    model_loader_extra_config: Optional[Union[str, dict]] = field(
        default_factory=dict)

    def __post_init__(self):
        model_loader_extra_config = self.model_loader_extra_config or {}
        if isinstance(model_loader_extra_config, str):
            self.model_loader_extra_config = json.loads(
                model_loader_extra_config)
        self._verify_load_format()

    def _verify_load_format(self) -> None:
        if not isinstance(self.load_format, str):
            return

        if USE_SCRATCH:
            if self.load_format == "auto":
                self.load_format = "scratch"
            assert (self.load_format == "scartch"
                    or self.load_format == LoadFormat.SCRATCH)

        load_format = self.load_format.lower()
        self.load_format = LoadFormat(load_format)

        rocm_not_supported_load_format: List[str] = []
        if is_hip() and load_format in rocm_not_supported_load_format:
            rocm_supported_load_format = [
                f for f in LoadFormat.__members__
                if (f not in rocm_not_supported_load_format)
            ]
            raise ValueError(
                f"load format '{load_format}' is not supported in ROCm. "
                f"Supported load formats are "
                f"{rocm_supported_load_format}")


class ParallelConfig:
    """Configuration for the distributed execution.

    Args:
        pipeline_parallel_size: Number of pipeline parallel groups.
        tensor_parallel_size: Number of tensor parallel groups.
        worker_use_ray: Whether to use Ray for model workers. Will be set to
            True if either pipeline_parallel_size or tensor_parallel_size is
            greater than 1.
        max_parallel_loading_workers: Maximum number of multiple batches
            when load model sequentially. To avoid RAM OOM when using tensor
            parallel and large models.
        disable_custom_all_reduce: Disable the custom all-reduce kernel and
            fall back to NCCL.
        tokenizer_pool_config: Config for the tokenizer pool.
            If None, will use synchronous tokenization.
        ray_workers_use_nsight: Whether to profile Ray workers with nsight, see
            https://docs.ray.io/en/latest/ray-observability/user-guides/profiling.html#profiling-nsight-profiler.
    """

    def __init__(
        self,
        pipeline_parallel_size: int,
        tensor_parallel_size: int,
        worker_use_ray: bool,
        max_parallel_loading_workers: Optional[int] = None,
        disable_custom_all_reduce: bool = False,
        tokenizer_pool_config: Optional[TokenizerPoolConfig] = None,
        ray_workers_use_nsight: bool = False,
        placement_group: Optional["PlacementGroup"] = None,
    ) -> None:
        self.pipeline_parallel_size = pipeline_parallel_size
        self.tensor_parallel_size = tensor_parallel_size
        self.worker_use_ray = worker_use_ray
        self.max_parallel_loading_workers = max_parallel_loading_workers
        self.disable_custom_all_reduce = disable_custom_all_reduce
        self.tokenizer_pool_config = tokenizer_pool_config
        self.ray_workers_use_nsight = ray_workers_use_nsight
        self.placement_group = placement_group

        self.world_size = pipeline_parallel_size * self.tensor_parallel_size
        if self.world_size > 1:
            self.worker_use_ray = True
        self._verify_args()

    def _verify_args(self) -> None:
        if self.pipeline_parallel_size > 1:
            raise NotImplementedError(
                "Pipeline parallelism is not supported yet.")
        if not self.disable_custom_all_reduce and self.world_size > 1:
            if is_hip():
                self.disable_custom_all_reduce = True
                logger.info(
                    "Disabled the custom all-reduce kernel because it is not "
                    "supported on AMD GPUs.")
            elif self.pipeline_parallel_size > 1:
                self.disable_custom_all_reduce = True
                logger.info(
                    "Disabled the custom all-reduce kernel because it is not "
                    "supported with pipeline parallelism.")
        if self.ray_workers_use_nsight and not self.worker_use_ray:
            raise ValueError("Unable to use nsight profiling unless workers "
                             "run with Ray.")


class SchedulerConfig:
    """Scheduler configuration.

    Args:
        max_num_batched_tokens: Maximum number of tokens to be processed in
            a single iteration.
        max_num_seqs: Maximum number of sequences to be processed in a single
            iteration.
        max_model_len: Maximum length of a sequence (including prompt
            and generated text).
        use_v2_block_manager: Whether to use the BlockSpaceManagerV2 or not.
        num_lookahead_slots: The number of slots to allocate per sequence per
            step, beyond the known token ids. This is used in speculative
            decoding to store KV activations of tokens which may or may not be
            accepted.
        delay_factor: Apply a delay (of delay factor multiplied by previous
            prompt latency) before scheduling next prompt.
        enable_chunked_prefill: If True, prefill requests can be chunked based
            on the remaining max_num_batched_tokens.
    """

    def __init__(
        self,
        max_num_batched_tokens: Optional[int],
        max_num_seqs: int,
        max_model_len: int,
        use_v2_block_manager: bool = False,
        num_lookahead_slots: int = 0,
        delay_factor: float = 0.0,
        enable_chunked_prefill: bool = False,
    ) -> None:
        if max_num_batched_tokens is not None:
            self.max_num_batched_tokens = max_num_batched_tokens
        else:
            if enable_chunked_prefill:
                # It is the values that have the best balance between ITL
                # and TTFT on A100. Note it is not optimized for throughput.
                self.max_num_batched_tokens = 512
            else:
                # If max_model_len is too short, use 2048 as the default value
                # for higher throughput.
                self.max_num_batched_tokens = max(max_model_len, 2048)
        if enable_chunked_prefill:
            logger.info("Chunked prefill is enabled (EXPERIMENTAL).")

        self.max_num_seqs = max_num_seqs
        self.max_model_len = max_model_len
        self.use_v2_block_manager = use_v2_block_manager
        self.num_lookahead_slots = num_lookahead_slots
        self.delay_factor = delay_factor
        self.chunked_prefill_enabled = enable_chunked_prefill

        self._verify_args()

    def _verify_args(self) -> None:
        if (self.max_num_batched_tokens < self.max_model_len
                and not self.chunked_prefill_enabled):
            raise ValueError(
                f"max_num_batched_tokens ({self.max_num_batched_tokens}) is "
                f"smaller than max_model_len ({self.max_model_len}). "
                "This effectively limits the maximum sequence length to "
                "max_num_batched_tokens and makes vLLM reject longer "
                "sequences. Please increase max_num_batched_tokens or "
                "decrease max_model_len.")

        if self.max_num_batched_tokens < self.max_num_seqs:
            raise ValueError(
                f"max_num_batched_tokens ({self.max_num_batched_tokens}) must "
                "be greater than or equal to max_num_seqs "
                f"({self.max_num_seqs}).")

        if self.num_lookahead_slots < 0:
            raise ValueError(
                "num_lookahead_slots "
                f"({self.num_lookahead_slots}) must be greater than or "
                "equal to 0.")


class DeviceConfig:

    def __init__(self, device: str = "auto") -> None:
        if device == "auto":
            # Automated device type detection
            if is_neuron():
                self.device_type = "neuron"
            elif is_cpu():
                self.device_type = "cpu"
            else:
                # We don't call torch.cuda.is_available() here to
                # avoid initializing CUDA before workers are forked
                self.device_type = "cuda"
        else:
            # Device type is assigned explicitly
            self.device_type = device

        # Some device types require processing inputs on CPU
        if self.device_type in ["neuron"]:
            self.device = torch.device("cpu")
        else:
            # Set device with device type
            self.device = torch.device(self.device_type)


class SpeculativeConfig:
    """Configuration for speculative decoding.

    The configuration is currently specialized to draft-model speculative
    decoding with top-1 proposals.
    """

    @staticmethod
    def maybe_create_spec_config(
        target_model_config: ModelConfig,
        target_parallel_config: ParallelConfig,
        target_dtype: str,
        speculative_model: Optional[str],
        num_speculative_tokens: Optional[int],
        speculative_max_model_len: Optional[int],
        enable_chunked_prefill: bool,
        use_v2_block_manager: bool,
        ngram_prompt_lookup_max: Optional[int],
        ngram_prompt_lookup_min: Optional[int],
    ) -> Optional["SpeculativeConfig"]:
        """Create a SpeculativeConfig if possible, else return None.

        This function attempts to create a SpeculativeConfig object based on the
        provided parameters. If the necessary conditions are met, it returns an
        instance of SpeculativeConfig. Otherwise, it returns None.

        Args:
            target_model_config (ModelConfig): The configuration of the target
                model.
            target_parallel_config (ParallelConfig): The parallel configuration
                for the target model.
            target_dtype (str): The data type used for the target model.
            speculative_model (Optional[str]): The name of the speculative
                model, if provided.
            num_speculative_tokens (Optional[int]): The number of speculative
                tokens, if provided.
            speculative_max_model_len (Optional[int]): The maximum model len of
                the speculative model. Used when testing the ability to skip
                speculation for some sequences.
            enable_chunked_prefill (bool): Whether vLLM is configured to use
                chunked prefill or not. Used for raising an error since its not
                yet compatible with spec decode.
            use_v2_block_manager (bool): Whether vLLM is configured to use the
                v2 block manager or not. Used for raising an error since the v2
                block manager is required with spec decode.
            ngram_prompt_lookup_max (Optional[int]): Max size of ngram token
                window, if provided.
            ngram_prompt_lookup_min (Optional[int]): Min size of ngram token
                window, if provided.

        Returns:
            Optional["SpeculativeConfig"]: An instance of SpeculativeConfig if
                the necessary conditions are met, else None.
        """

        if (speculative_model is None and num_speculative_tokens is None):
            return None

        if speculative_model is not None and num_speculative_tokens is None:
            raise ValueError(
                "Expected both speculative_model and "
                "num_speculative_tokens to be provided, but found "
                f"{speculative_model=} and {num_speculative_tokens=}.")

        assert (speculative_model is not None
                and num_speculative_tokens is not None)

        if enable_chunked_prefill:
            raise ValueError(
                "Speculative decoding and chunked prefill are "
                f"currently mutually exclusive ({enable_chunked_prefill=}).")

        if not use_v2_block_manager:
            raise ValueError(
                "Speculative decoding requires usage of the V2 "
                "block manager. Enable it with --use-v2-block-manager.")

        # TODO: The user should be able to specify revision/quantization/max
        # model len for the draft model. It is not currently supported.
        draft_revision = None
        draft_code_revision = None
        draft_quantization = None

        if speculative_model == "[ngram]":
            assert (ngram_prompt_lookup_max is not None
                    and ngram_prompt_lookup_max > 0)
            if ngram_prompt_lookup_min is None:
                ngram_prompt_lookup_min = 0
            else:
                assert ngram_prompt_lookup_max > ngram_prompt_lookup_min

            # TODO: current we still need extract vocab_size from target model
            # config, in future, we may try refactor it out, and set
            # draft related config as None here.
            draft_model_config = target_model_config
            draft_parallel_config = target_parallel_config
        else:
            ngram_prompt_lookup_max = 0
            ngram_prompt_lookup_min = 0
            draft_model_config = ModelConfig(
                model=speculative_model,
                tokenizer=target_model_config.tokenizer,
                tokenizer_mode=target_model_config.tokenizer_mode,
                trust_remote_code=target_model_config.trust_remote_code,
                dtype=target_model_config.dtype,
                seed=target_model_config.seed,
                revision=draft_revision,
                code_revision=draft_code_revision,
                tokenizer_revision=target_model_config.tokenizer_revision,
                max_model_len=None,
                quantization=draft_quantization,
                enforce_eager=target_model_config.enforce_eager,
                max_seq_len_to_capture=target_model_config.
                max_seq_len_to_capture,
                max_logprobs=target_model_config.max_logprobs,
            )

            draft_model_config.max_model_len = (
                SpeculativeConfig._maybe_override_draft_max_model_len(
                    speculative_max_model_len,
                    draft_model_config.max_model_len,
                    target_model_config.max_model_len,
                ))

            draft_parallel_config = (
                SpeculativeConfig.create_draft_parallel_config(
                    target_parallel_config))

        return SpeculativeConfig(
            draft_model_config,
            draft_parallel_config,
            num_speculative_tokens,
            ngram_prompt_lookup_max,
            ngram_prompt_lookup_min,
        )

    @staticmethod
    def _maybe_override_draft_max_model_len(
        speculative_max_model_len: Optional[int],
        draft_max_model_len: int,
        target_max_model_len: int,
    ) -> int:
        """Determine the max sequence len for the draft model. This is usually
        the draft_max_model_len, but may be the target_max_model_len if it is
        less than the draft_max_model_len, or may be speculative_max_model_len
        if it is specified.

        This is necessary so that sequences do not exceed the capacity of the
        draft model or the target model.

        speculative_max_model_len is mainly used for testing that sequences can
        skip speculation.
        """

        if speculative_max_model_len is not None:

            if speculative_max_model_len > draft_max_model_len:
                raise ValueError(f"{speculative_max_model_len=} cannot be "
                                 f"larger than {draft_max_model_len=}")

            if speculative_max_model_len > target_max_model_len:
                raise ValueError(f"{speculative_max_model_len=} cannot be "
                                 f"larger than {target_max_model_len=}")

            return speculative_max_model_len

        return min(
            draft_max_model_len,
            target_max_model_len,
        )

    @staticmethod
    def create_draft_parallel_config(
            target_parallel_config: ParallelConfig) -> ParallelConfig:
        """Create a parallel config for use by the draft worker.

        This is mostly a copy of the target parallel config. In the future the
        draft worker can have a different parallel strategy, e.g. TP=1.
        """
        draft_parallel_config = ParallelConfig(
            pipeline_parallel_size=target_parallel_config.
            pipeline_parallel_size,
            tensor_parallel_size=target_parallel_config.tensor_parallel_size,
            worker_use_ray=target_parallel_config.worker_use_ray,
            max_parallel_loading_workers=target_parallel_config.
            max_parallel_loading_workers,
            disable_custom_all_reduce=target_parallel_config.
            disable_custom_all_reduce,
            tokenizer_pool_config=target_parallel_config.tokenizer_pool_config,
            ray_workers_use_nsight=target_parallel_config.
            ray_workers_use_nsight,
            placement_group=target_parallel_config.placement_group,
        )

        return draft_parallel_config

    def __init__(
        self,
        draft_model_config: ModelConfig,
        draft_parallel_config: ParallelConfig,
        num_speculative_tokens: int,
        ngram_prompt_lookup_max: int,
        ngram_prompt_lookup_min: int,
    ):
        """Create a SpeculativeConfig object.

        Args:
            draft_model_config: ModelConfig for the draft model.
            draft_parallel_config: ParallelConfig for the draft model.
            num_speculative_tokens: The number of tokens to sample from the
                draft model before scoring with the target model.
        """
        self.draft_model_config = draft_model_config
        self.draft_parallel_config = draft_parallel_config
        self.num_speculative_tokens = num_speculative_tokens
        self.ngram_prompt_lookup_max = ngram_prompt_lookup_max
        self.ngram_prompt_lookup_min = ngram_prompt_lookup_min

        self._verify_args()

    def _verify_args(self) -> None:
        if self.num_speculative_tokens <= 0:
            raise ValueError("Expected num_speculative_tokens to be greater "
                             f"than zero ({self.num_speculative_tokens}).")

        if self.draft_model_config:
            self.draft_model_config.verify_with_parallel_config(
                self.draft_parallel_config)

    @property
    def num_lookahead_slots(self) -> int:
        """The number of additional slots the scheduler should allocate per
        step, in addition to the slots allocated for each known token.

        This is equal to the number of speculative tokens, as each speculative
        token must be scored.
        """
        return self.num_speculative_tokens

    def __repr__(self) -> str:
        if self.ngram_prompt_lookup_max > 0:
            draft_model = "[ngram]"
        else:
            draft_model = self.draft_model_config.model
        num_spec_tokens = self.num_speculative_tokens
        return f"SpeculativeConfig({draft_model=}, {num_spec_tokens=})"


@dataclass
class LoRAConfig:
    max_lora_rank: int
    max_loras: int
    fully_sharded_loras: bool = False
    max_cpu_loras: Optional[int] = None
    lora_dtype: Optional[torch.dtype] = None
    lora_extra_vocab_size: int = 256
    # This is a constant.
    lora_vocab_padding_size: ClassVar[int] = 256

    def __post_init__(self):
        # Keep this in sync with csrc/punica/bgmv/bgmv_config.h
        possible_max_ranks = (8, 16, 32, 64)
        possible_lora_extra_vocab_size = (0, 256, 512)
        if self.max_lora_rank not in possible_max_ranks:
            raise ValueError(
                f"max_lora_rank ({self.max_lora_rank}) must be one of "
                f"{possible_max_ranks}.")
        if self.lora_extra_vocab_size not in possible_lora_extra_vocab_size:
            raise ValueError(
                f"lora_extra_vocab_size ({self.lora_extra_vocab_size}) "
                f"must be one of {possible_lora_extra_vocab_size}.")
        if self.max_loras < 1:
            raise ValueError(f"max_loras ({self.max_loras}) must be >= 1.")
        if self.max_cpu_loras is None:
            self.max_cpu_loras = self.max_loras
        elif self.max_cpu_loras < self.max_loras:
            raise ValueError(
                f"max_cpu_loras ({self.max_cpu_loras}) must be >= "
                f"max_loras ({self.max_loras})")

    def verify_with_model_config(self, model_config: ModelConfig):
        if self.lora_dtype in (None, "auto"):
            self.lora_dtype = model_config.dtype
        elif isinstance(self.lora_dtype, str):
            self.lora_dtype = getattr(torch, self.lora_dtype)
        if model_config.quantization and model_config.quantization not in [
                "awq", "gptq"
        ]:
            # TODO support marlin and squeezellm
            logger.warning("%s quantization is not tested with LoRA yet.",
                           model_config.quantization)

    def verify_with_scheduler_config(self, scheduler_config: SchedulerConfig):
        if scheduler_config.max_num_batched_tokens > 65528:
            raise ValueError(
                "Due to limitations of the custom LoRA CUDA kernel, "
                "max_num_batched_tokens must be <= 65528 when "
                "LoRA is enabled.")


@dataclass
class VisionLanguageConfig:
    """Configs the input data format and how models should run for
    vision language models."""

    class ImageInputType(enum.Enum):
        """Image input type into the vision language model.

        An image roughly goes through the following transformation:
        Raw image --> pixel values --> image features --> image embeddings.

        The difference between different image input types is where the
        image encoder (pixel values --> image features) is run.
        Different image input types also correspond to different tensor shapes.

        For example, for Llava, PIXEL_VALUES: (1, 3, 336, 336).
        IMAGE_FEATURES: (1, 576, 1024).
        """
        PIXEL_VALUES = enum.auto()
        IMAGE_FEATURES = enum.auto()

    image_input_type: ImageInputType
    # The input id corresponding to image token.
    image_token_id: int
    # Used for running `run_prefill_max_token`.
    # For models that support varying resolution, this corresponds to
    # worst case scenario (biggest supported resolution).
    image_input_shape: tuple
    image_feature_size: int

    @classmethod
    def get_image_input_enum_type(
            cls, value: str) -> "VisionLanguageConfig.ImageInputType":
        """Get the image input type from a string."""
        try:
            return cls.ImageInputType[value.upper()]
        except KeyError as e:
            raise ValueError(f"{value} is not a valid choice. "
                             f"Expecting to choose from "
                             f"{[x.name for x in cls.ImageInputType]}.") from e


_STR_DTYPE_TO_TORCH_DTYPE = {
    "half": torch.float16,
    "float16": torch.float16,
    "float": torch.float32,
    "float32": torch.float32,
    "bfloat16": torch.bfloat16,
}

_ROCM_NOT_SUPPORTED_DTYPE = ["float", "float32"]


def _get_and_verify_dtype(
    config: PretrainedConfig,
    dtype: Union[str, torch.dtype],
) -> torch.dtype:
    # NOTE: getattr(config, "torch_dtype", torch.float32) is not correct
    # because config.torch_dtype can be None.
    config_dtype = getattr(config, "torch_dtype", None)
    if config_dtype is None:
        config_dtype = torch.float32

    if isinstance(dtype, str):
        dtype = dtype.lower()
        if dtype == "auto":
            if config_dtype == torch.float32:
                # Following the common practice, we use float16 for float32
                # models.
                torch_dtype = torch.float16
            else:
                torch_dtype = config_dtype
        else:
            if dtype not in _STR_DTYPE_TO_TORCH_DTYPE:
                raise ValueError(f"Unknown dtype: {dtype}")
            torch_dtype = _STR_DTYPE_TO_TORCH_DTYPE[dtype]
    elif isinstance(dtype, torch.dtype):
        torch_dtype = dtype
    else:
        raise ValueError(f"Unknown dtype: {dtype}")

    if is_hip() and torch_dtype == torch.float32:
        rocm_supported_dtypes = [
            k for k, v in _STR_DTYPE_TO_TORCH_DTYPE.items()
            if (k not in _ROCM_NOT_SUPPORTED_DTYPE)
        ]
        raise ValueError(f"dtype '{dtype}' is not supported in ROCm. "
                         f"Supported dtypes are {rocm_supported_dtypes}")

    # Verify the dtype.
    if torch_dtype != config_dtype:
        if torch_dtype == torch.float32:
            # Upcasting to float32 is allowed.
            pass
        elif config_dtype == torch.float32:
            # Downcasting from float32 to float16 or bfloat16 is allowed.
            pass
        else:
            # Casting between float16 and bfloat16 is allowed with a warning.
            logger.warning("Casting %s to %s.", config_dtype, torch_dtype)

    return torch_dtype


def _get_and_verify_max_len(
    hf_config: PretrainedConfig,
    max_model_len: Optional[int],
) -> int:
    """Get and verify the model's maximum length."""
    derived_max_model_len = float("inf")
    possible_keys = [
        # OPT
        "max_position_embeddings",
        # GPT-2
        "n_positions",
        # MPT
        "max_seq_len",
        # ChatGLM2
        "seq_length",
        # Command-R
        "model_max_length",
        # Others
        "max_sequence_length",
        "max_seq_length",
        "seq_len",
    ]
    max_len_key = None
    for key in possible_keys:
        max_len = getattr(hf_config, key, None)
        if max_len is not None:
            max_len_key = key if max_len < derived_max_model_len \
                else max_len_key
            derived_max_model_len = min(derived_max_model_len, max_len)
    if derived_max_model_len == float("inf"):
        if max_model_len is not None:
            # If max_model_len is specified, we use it.
            return max_model_len

        default_max_len = 2048
        logger.warning(
            "The model's config.json does not contain any of the following "
            "keys to determine the original maximum length of the model: "
            "%d. Assuming the model's maximum length is %d.", possible_keys,
            default_max_len)
        derived_max_model_len = default_max_len

    rope_scaling = getattr(hf_config, "rope_scaling", None)
    if rope_scaling is not None and rope_scaling["type"] != "su":
        assert "factor" in rope_scaling
        scaling_factor = rope_scaling["factor"]
        if rope_scaling["type"] == "yarn":
            derived_max_model_len = rope_scaling[
                "original_max_position_embeddings"]
        derived_max_model_len *= scaling_factor

    if max_model_len is None:
        max_model_len = int(derived_max_model_len)
    elif max_model_len > derived_max_model_len:
        # Some models might have a separate key for specifying model_max_length
        # that will be bigger than derived_max_model_len. We compare user input
        # with model_max_length and allow this override when it's smaller.
        model_max_length = getattr(hf_config, "model_max_length", None)
        if model_max_length is not None and max_model_len <= model_max_length:
            pass
        else:
            raise ValueError(
                f"User-specified max_model_len ({max_model_len}) is greater "
                "than the derived max_model_len "
                f"({max_len_key}={derived_max_model_len} or model_max_length="
                f"{model_max_length} in model's config.json). This may lead "
                "to incorrect model outputs or CUDA errors. Make sure the "
                "value is correct and within the model context size.")
    return int(max_model_len)


def get_served_model_name(model: str,
                          served_model_name: Optional[Union[str, List[str]]]):
    """
    If the input is a non-empty list, the first model_name in 
    `served_model_name` is taken. 
    If the input is a non-empty string, it is used directly. 
    For cases where the input is either an empty string or an 
    empty list, the fallback is to use `self.model`.
    """
    if not served_model_name:
        return model
    if isinstance(served_model_name, list):
        return served_model_name[0]
    return served_model_name


@dataclass
class DecodingConfig:
    """Dataclass which contains the decoding strategy of the engine"""

    # Which guided decoding algo to use. 'outlines' / 'lm-format-enforcer'
    guided_decoding_backend: str = 'outlines'

    def __post_init__(self):
        valid_guided_backends = ['outlines', 'lm-format-enforcer']
        backend = self.guided_decoding_backend
        if backend not in valid_guided_backends:
            raise ValueError(f"Invalid guided_decoding_backend '{backend},"
                             f"must be one of {valid_guided_backends}")


@dataclass(frozen=True)
class EngineConfig:
    """Dataclass which contains all engine-related configuration. This
    simplifies passing around the distinct configurations in the codebase.
    """

    model_config: ModelConfig
    cache_config: CacheConfig
    parallel_config: ParallelConfig
    scheduler_config: SchedulerConfig
    device_config: DeviceConfig
    load_config: LoadConfig
    lora_config: Optional[LoRAConfig]
    vision_language_config: Optional[VisionLanguageConfig]
    speculative_config: Optional[SpeculativeConfig]
    decoding_config: Optional[DecodingConfig]

    def __post_init__(self):
        """Verify configs are valid & consistent with each other.
        """
        self.model_config.verify_with_parallel_config(self.parallel_config)
        self.cache_config.verify_with_parallel_config(self.parallel_config)

        if self.lora_config:
            self.lora_config.verify_with_model_config(self.model_config)
            self.lora_config.verify_with_scheduler_config(
                self.scheduler_config)

    def to_dict(self):
        """Return the configs as a dictionary, for use in **kwargs.
        """
        return dict(
            (field.name, getattr(self, field.name)) for field in fields(self))<|MERGE_RESOLUTION|>--- conflicted
+++ resolved
@@ -10,13 +10,9 @@
 from vllm.model_executor.layers.quantization import (QUANTIZATION_METHODS,
                                                      get_quantization_config)
 from vllm.transformers_utils.config import get_config, get_hf_text_config
-<<<<<<< HEAD
 from vllm.utils import (get_cpu_memory, get_nvcc_cuda_version, is_cpu, is_hip,
                         is_neuron)
 from vllm.scratch_env import USE_SCRATCH
-=======
-from vllm.utils import get_cpu_memory, is_cpu, is_hip, is_neuron
->>>>>>> 63575bc2
 
 GPTQMarlinConfig = get_quantization_config("gptq_marlin")
 
