# Adapted from
# https://github.com/lm-sys/FastChat/blob/168ccc29d3f7edc50823016105c024fe2282732a/fastchat/protocol/openai_api_protocol.py
import time
from typing import Any, Dict, List, Literal, Optional, Union

import torch
from pydantic import BaseModel, ConfigDict, Field, model_validator
from typing_extensions import Annotated

from vllm.entrypoints.chat_utils import ChatCompletionMessageParam
from vllm.pooling_params import PoolingParams
from vllm.sampling_params import SamplingParams
from vllm.utils import random_uuid


class OpenAIBaseModel(BaseModel):
    # OpenAI API does not allow extra fields
    model_config = ConfigDict(extra="forbid")


class ErrorResponse(OpenAIBaseModel):
    object: str = "error"
    message: str
    type: str
    param: Optional[str] = None
    code: int


class ModelPermission(OpenAIBaseModel):
    id: str = Field(default_factory=lambda: f"modelperm-{random_uuid()}")
    object: str = "model_permission"
    created: int = Field(default_factory=lambda: int(time.time()))
    allow_create_engine: bool = False
    allow_sampling: bool = True
    allow_logprobs: bool = True
    allow_search_indices: bool = False
    allow_view: bool = True
    allow_fine_tuning: bool = False
    organization: str = "*"
    group: Optional[str] = None
    is_blocking: bool = False


class ModelCard(OpenAIBaseModel):
    id: str
    object: str = "model"
    created: int = Field(default_factory=lambda: int(time.time()))
    owned_by: str = "vllm"
    root: Optional[str] = None
    parent: Optional[str] = None
    max_model_len: Optional[int] = None
    permission: List[ModelPermission] = Field(default_factory=list)


class ModelList(OpenAIBaseModel):
    object: str = "list"
    data: List[ModelCard] = Field(default_factory=list)


class UsageInfo(OpenAIBaseModel):
    prompt_tokens: int = 0
    total_tokens: int = 0
    completion_tokens: Optional[int] = 0


class ResponseFormat(OpenAIBaseModel):
    # type must be "json_object" or "text"
    type: Literal["text", "json_object"]
    # "schema" is a reserved field by pydantic-v2.
    schema_: Optional[str] = Field(default=None, alias="schema")


class StreamOptions(OpenAIBaseModel):
    include_usage: Optional[bool] = True
    continuous_usage_stats: Optional[bool] = True


class FunctionDefinition(OpenAIBaseModel):
    name: str
    description: Optional[str] = None
    parameters: Optional[Dict[str, Any]] = None


class ChatCompletionToolsParam(OpenAIBaseModel):
    type: Literal["function"] = "function"
    function: FunctionDefinition


class ChatCompletionNamedFunction(OpenAIBaseModel):
    name: str


class ChatCompletionNamedToolChoiceParam(OpenAIBaseModel):
    function: ChatCompletionNamedFunction
    type: Literal["function"] = "function"


class ChatCompletionRequest(OpenAIBaseModel):
    # Ordered by official OpenAI API documentation
    # https://platform.openai.com/docs/api-reference/chat/create
    messages: List[ChatCompletionMessageParam]
    model: str
    frequency_penalty: Optional[float] = 0.0
    logit_bias: Optional[Dict[str, float]] = None
    logprobs: Optional[bool] = False
    top_logprobs: Optional[int] = 0
    max_tokens: Optional[int] = None
    n: Optional[int] = 1
    presence_penalty: Optional[float] = 0.0
    response_format: Optional[ResponseFormat] = None
    seed: Optional[int] = Field(None,
                                ge=torch.iinfo(torch.long).min,
                                le=torch.iinfo(torch.long).max)
    stop: Optional[Union[str, List[str]]] = Field(default_factory=list)
    stream: Optional[bool] = False
    stream_options: Optional[StreamOptions] = None
    temperature: Optional[float] = 0.7
    top_p: Optional[float] = 1.0
    tools: Optional[List[ChatCompletionToolsParam]] = None
    tool_choice: Optional[Union[Literal["none"],
                                ChatCompletionNamedToolChoiceParam]] = "none"
    user: Optional[str] = None

    # doc: begin-chat-completion-sampling-params
    best_of: Optional[int] = None
    use_beam_search: bool = False
    top_k: int = -1
    min_p: float = 0.0
    repetition_penalty: float = 1.0
    length_penalty: float = 1.0
    early_stopping: bool = False
    stop_token_ids: Optional[List[int]] = Field(default_factory=list)
    include_stop_str_in_output: bool = False
    ignore_eos: bool = False
    min_tokens: int = 0
    skip_special_tokens: bool = True
    spaces_between_special_tokens: bool = True
    truncate_prompt_tokens: Optional[Annotated[int, Field(ge=1)]] = None
    # doc: end-chat-completion-sampling-params

    # doc: begin-chat-completion-extra-params
    echo: bool = Field(
        default=False,
        description=(
            "If true, the new message will be prepended with the last message "
            "if they belong to the same role."),
    )
    add_generation_prompt: bool = Field(
        default=True,
        description=
        ("If true, the generation prompt will be added to the chat template. "
         "This is a parameter used by chat template in tokenizer config of the "
         "model."),
    )
    add_special_tokens: bool = Field(
        default=False,
        description=(
            "If true, special tokens (e.g. BOS) will be added to the prompt "
            "on top of what is added by the chat template. "
            "For most models, the chat template takes care of adding the "
            "special tokens so this should be set to false (as is the "
            "default)."),
    )
    documents: Optional[List[Dict[str, str]]] = Field(
        default=None,
        description=
        ("A list of dicts representing documents that will be accessible to "
         "the model if it is performing RAG (retrieval-augmented generation)."
         " If the template does not support RAG, this argument will have no "
         "effect. We recommend that each document should be a dict containing "
         "\"title\" and \"text\" keys."),
    )
    chat_template: Optional[str] = Field(
        default=None,
        description=(
            "A Jinja template to use for this conversion. "
            "If this is not passed, the model's default chat template will be "
            "used instead."),
    )
    chat_template_kwargs: Optional[Dict[str, Any]] = Field(
        default=None,
        description=("Additional kwargs to pass to the template renderer. "
                     "Will be accessible by the chat template."),
    )
    guided_json: Optional[Union[str, dict, BaseModel]] = Field(
        default=None,
        description=("If specified, the output will follow the JSON schema."),
    )
    guided_regex: Optional[str] = Field(
        default=None,
        description=(
            "If specified, the output will follow the regex pattern."),
    )
    guided_choice: Optional[List[str]] = Field(
        default=None,
        description=(
            "If specified, the output will be exactly one of the choices."),
    )
    guided_grammar: Optional[str] = Field(
        default=None,
        description=(
            "If specified, the output will follow the context free grammar."),
    )
    guided_decoding_backend: Optional[str] = Field(
        default=None,
        description=(
            "If specified, will override the default guided decoding backend "
            "of the server for this specific request. If set, must be either "
            "'outlines' / 'lm-format-enforcer'"))
    guided_whitespace_pattern: Optional[str] = Field(
        default=None,
        description=(
            "If specified, will override the default whitespace pattern "
            "for guided json decoding."))

    # doc: end-chat-completion-extra-params

    def to_sampling_params(self) -> SamplingParams:
        # We now allow logprobs being true without top_logrobs.

        logits_processors = None
        if self.logit_bias:
            logit_bias: Dict[int, float] = {}
            try:
                for token_id, bias in self.logit_bias.items():
                    # Convert token_id to integer before we add to LLMEngine
                    # Clamp the bias between -100 and 100 per OpenAI API spec
                    logit_bias[int(token_id)] = min(100, max(-100, bias))
            except ValueError as exc:
                raise ValueError(f"Found token_id `{token_id}` in logit_bias "
                                 f"but token_id must be an integer or string "
                                 f"representing an integer") from exc

            def logit_bias_logits_processor(
                    token_ids: List[int],
                    logits: torch.Tensor) -> torch.Tensor:
                for token_id, bias in logit_bias.items():
                    logits[token_id] += bias
                return logits

            logits_processors = [logit_bias_logits_processor]

        return SamplingParams(
            n=self.n,
            best_of=self.best_of,
            presence_penalty=self.presence_penalty,
            frequency_penalty=self.frequency_penalty,
            repetition_penalty=self.repetition_penalty,
            temperature=self.temperature,
            top_p=self.top_p,
            top_k=self.top_k,
            min_p=self.min_p,
            seed=self.seed,
            stop=self.stop,
            stop_token_ids=self.stop_token_ids,
            logprobs=self.top_logprobs if self.logprobs else None,
            prompt_logprobs=self.top_logprobs if self.echo else None,
            ignore_eos=self.ignore_eos,
            max_tokens=self.max_tokens,
            min_tokens=self.min_tokens,
            use_beam_search=self.use_beam_search,
            early_stopping=self.early_stopping,
            skip_special_tokens=self.skip_special_tokens,
            spaces_between_special_tokens=self.spaces_between_special_tokens,
            include_stop_str_in_output=self.include_stop_str_in_output,
            length_penalty=self.length_penalty,
            logits_processors=logits_processors,
<<<<<<< HEAD
            response_format=self.response_format.model_dump(
                by_alias=True) if self.response_format is not None else None)
=======
            truncate_prompt_tokens=self.truncate_prompt_tokens,
        )
>>>>>>> 739b61a3

    @model_validator(mode='before')
    @classmethod
    def validate_stream_options(cls, values):
        if (values.get('stream_options') is not None
                and not values.get('stream')):
            raise ValueError(
                "stream_options can only be set if stream is true")
        return values

    @model_validator(mode="before")
    @classmethod
    def check_guided_decoding_count(cls, data):
        guide_count = sum([
            "guided_json" in data and data["guided_json"] is not None,
            "guided_regex" in data and data["guided_regex"] is not None,
            "guided_choice" in data and data["guided_choice"] is not None
        ])
        # you can only use one kind of guided decoding
        if guide_count > 1:
            raise ValueError(
                "You can only use one kind of guided decoding "
                "('guided_json', 'guided_regex' or 'guided_choice').")
        # you can only either use guided decoding or tools, not both
        if guide_count > 1 and "tool_choice" in data and data[
                "tool_choice"] != "none":
            raise ValueError(
                "You can only either use guided decoding or tools, not both.")
        return data

    @model_validator(mode="before")
    @classmethod
    def check_tool_choice(cls, data):
        if "tool_choice" in data and data["tool_choice"] != "none":
            if not isinstance(data["tool_choice"], dict):
                raise ValueError("Currently only named tools are supported.")
            if "tools" not in data or data["tools"] is None:
                raise ValueError(
                    "When using `tool_choice`, `tools` must be set.")
        return data

    @model_validator(mode="before")
    @classmethod
    def check_logprobs(cls, data):
        if "top_logprobs" in data and data["top_logprobs"] is not None:
            if "logprobs" not in data or data["logprobs"] is False:
                raise ValueError(
                    "when using `top_logprobs`, `logprobs` must be set to true."
                )
            elif data["top_logprobs"] < 0:
                raise ValueError(
                    "`top_logprobs` must be a value a positive value.")
        return data


class CompletionRequest(OpenAIBaseModel):
    # Ordered by official OpenAI API documentation
    # https://platform.openai.com/docs/api-reference/completions/create
    model: str
    prompt: Union[List[int], List[List[int]], str, List[str]]
    best_of: Optional[int] = None
    echo: Optional[bool] = False
    frequency_penalty: Optional[float] = 0.0
    logit_bias: Optional[Dict[str, float]] = None
    logprobs: Optional[int] = None
    max_tokens: Optional[int] = 16
    n: int = 1
    presence_penalty: Optional[float] = 0.0
    seed: Optional[int] = Field(None,
                                ge=torch.iinfo(torch.long).min,
                                le=torch.iinfo(torch.long).max)
    stop: Optional[Union[str, List[str]]] = Field(default_factory=list)
    stream: Optional[bool] = False
    stream_options: Optional[StreamOptions] = None
    suffix: Optional[str] = None
    temperature: Optional[float] = 1.0
    top_p: Optional[float] = 1.0
    user: Optional[str] = None

    # doc: begin-completion-sampling-params
    use_beam_search: bool = False
    top_k: int = -1
    min_p: float = 0.0
    repetition_penalty: float = 1.0
    length_penalty: float = 1.0
    early_stopping: bool = False
    stop_token_ids: Optional[List[int]] = Field(default_factory=list)
    include_stop_str_in_output: bool = False
    ignore_eos: bool = False
    min_tokens: int = 0
    skip_special_tokens: bool = True
    spaces_between_special_tokens: bool = True
    truncate_prompt_tokens: Optional[Annotated[int, Field(ge=1)]] = None
    # doc: end-completion-sampling-params

    # doc: begin-completion-extra-params
    add_special_tokens: bool = Field(
        default=True,
        description=(
            "If true (the default), special tokens (e.g. BOS) will be added to "
            "the prompt."),
    )
    response_format: Optional[ResponseFormat] = Field(
        default=None,
        description=
        ("Similar to chat completion, this parameter specifies the format of "
         "output. Only {'type': 'json_object'} or {'type': 'text' } is "
         "supported."),
    )
    guided_json: Optional[Union[str, dict, BaseModel]] = Field(
        default=None,
        description=("If specified, the output will follow the JSON schema."),
    )
    guided_regex: Optional[str] = Field(
        default=None,
        description=(
            "If specified, the output will follow the regex pattern."),
    )
    guided_choice: Optional[List[str]] = Field(
        default=None,
        description=(
            "If specified, the output will be exactly one of the choices."),
    )
    guided_grammar: Optional[str] = Field(
        default=None,
        description=(
            "If specified, the output will follow the context free grammar."),
    )
    guided_decoding_backend: Optional[str] = Field(
        default=None,
        description=(
            "If specified, will override the default guided decoding backend "
            "of the server for this specific request. If set, must be one of "
            "'outlines' / 'lm-format-enforcer'"))
    guided_whitespace_pattern: Optional[str] = Field(
        default=None,
        description=(
            "If specified, will override the default whitespace pattern "
            "for guided json decoding."))

    # doc: end-completion-extra-params

    def to_sampling_params(self):
        echo_without_generation = self.echo and self.max_tokens == 0

        logits_processors = None
        if self.logit_bias:
            logit_bias: Dict[int, float] = {}
            try:
                for token_id, bias in self.logit_bias.items():
                    # Convert token_id to integer
                    # Clamp the bias between -100 and 100 per OpenAI API spec
                    logit_bias[int(token_id)] = min(100, max(-100, bias))
            except ValueError as exc:
                raise ValueError(f"Found token_id `{token_id}` in logit_bias "
                                 f"but token_id must be an integer or string "
                                 f"representing an integer") from exc

            def logit_bias_logits_processor(
                    token_ids: List[int],
                    logits: torch.Tensor) -> torch.Tensor:
                for token_id, bias in logit_bias.items():
                    logits[token_id] += bias
                return logits

            logits_processors = [logit_bias_logits_processor]

        return SamplingParams(
            n=self.n,
            best_of=self.best_of,
            presence_penalty=self.presence_penalty,
            frequency_penalty=self.frequency_penalty,
            repetition_penalty=self.repetition_penalty,
            temperature=self.temperature,
            top_p=self.top_p,
            top_k=self.top_k,
            min_p=self.min_p,
            seed=self.seed,
            stop=self.stop,
            stop_token_ids=self.stop_token_ids,
            logprobs=self.logprobs,
            ignore_eos=self.ignore_eos,
            max_tokens=self.max_tokens if not echo_without_generation else 1,
            min_tokens=self.min_tokens,
            use_beam_search=self.use_beam_search,
            early_stopping=self.early_stopping,
            prompt_logprobs=self.logprobs if self.echo else None,
            skip_special_tokens=self.skip_special_tokens,
            spaces_between_special_tokens=self.spaces_between_special_tokens,
            include_stop_str_in_output=self.include_stop_str_in_output,
            length_penalty=self.length_penalty,
            logits_processors=logits_processors,
            truncate_prompt_tokens=self.truncate_prompt_tokens,
            response_format=self.response_format.model_dump(
                by_alias=True) if self.response_format is not None else None)

    @model_validator(mode="before")
    @classmethod
    def check_guided_decoding_count(cls, data):
        guide_count = sum([
            "guided_json" in data and data["guided_json"] is not None,
            "guided_regex" in data and data["guided_regex"] is not None,
            "guided_choice" in data and data["guided_choice"] is not None
        ])
        if guide_count > 1:
            raise ValueError(
                "You can only use one kind of guided decoding "
                "('guided_json', 'guided_regex' or 'guided_choice').")
        return data

    @model_validator(mode="before")
    @classmethod
    def check_logprobs(cls, data):
        if "logprobs" in data and data[
                "logprobs"] is not None and not data["logprobs"] >= 0:
            raise ValueError("if passed, `logprobs` must be a positive value.")
        return data

    @model_validator(mode="before")
    @classmethod
    def validate_stream_options(cls, data):
        if data.get("stream_options") and not data.get("stream"):
            raise ValueError(
                "Stream options can only be defined when stream is true.")
        return data


class EmbeddingRequest(OpenAIBaseModel):
    # Ordered by official OpenAI API documentation
    # https://platform.openai.com/docs/api-reference/embeddings
    model: str
    input: Union[List[int], List[List[int]], str, List[str]]
    encoding_format: Optional[str] = Field('float', pattern='^(float|base64)$')
    dimensions: Optional[int] = None
    user: Optional[str] = None

    # doc: begin-embedding-pooling-params
    additional_data: Optional[Any] = None

    # doc: end-embedding-pooling-params

    def to_pooling_params(self):
        return PoolingParams(additional_data=self.additional_data)


class CompletionLogProbs(OpenAIBaseModel):
    text_offset: List[int] = Field(default_factory=list)
    token_logprobs: List[Optional[float]] = Field(default_factory=list)
    tokens: List[str] = Field(default_factory=list)
    top_logprobs: List[Optional[Dict[str,
                                     float]]] = Field(default_factory=list)


class CompletionResponseChoice(OpenAIBaseModel):
    index: int
    text: str
    logprobs: Optional[CompletionLogProbs] = None
    finish_reason: Optional[str] = None
    stop_reason: Optional[Union[int, str]] = Field(
        default=None,
        description=(
            "The stop string or token id that caused the completion "
            "to stop, None if the completion finished for some other reason "
            "including encountering the EOS token"),
    )


class CompletionResponse(OpenAIBaseModel):
    id: str = Field(default_factory=lambda: f"cmpl-{random_uuid()}")
    object: str = "text_completion"
    created: int = Field(default_factory=lambda: int(time.time()))
    model: str
    choices: List[CompletionResponseChoice]
    usage: UsageInfo


class CompletionResponseStreamChoice(OpenAIBaseModel):
    index: int
    text: str
    logprobs: Optional[CompletionLogProbs] = None
    finish_reason: Optional[str] = None
    stop_reason: Optional[Union[int, str]] = Field(
        default=None,
        description=(
            "The stop string or token id that caused the completion "
            "to stop, None if the completion finished for some other reason "
            "including encountering the EOS token"),
    )


class CompletionStreamResponse(OpenAIBaseModel):
    id: str = Field(default_factory=lambda: f"cmpl-{random_uuid()}")
    object: str = "text_completion"
    created: int = Field(default_factory=lambda: int(time.time()))
    model: str
    choices: List[CompletionResponseStreamChoice]
    usage: Optional[UsageInfo] = Field(default=None)


class EmbeddingResponseData(OpenAIBaseModel):
    index: int
    object: str = "embedding"
    embedding: Union[List[float], str]


class EmbeddingResponse(OpenAIBaseModel):
    id: str = Field(default_factory=lambda: f"cmpl-{random_uuid()}")
    object: str = "list"
    created: int = Field(default_factory=lambda: int(time.time()))
    model: str
    data: List[EmbeddingResponseData]
    usage: UsageInfo


class FunctionCall(OpenAIBaseModel):
    name: str
    arguments: str


class ToolCall(OpenAIBaseModel):
    id: str = Field(default_factory=lambda: f"chatcmpl-tool-{random_uuid()}")
    type: Literal["function"] = "function"
    function: FunctionCall


class ChatMessage(OpenAIBaseModel):
    role: str
    content: str
    tool_calls: List[ToolCall] = Field(default_factory=list)


class ChatCompletionLogProb(OpenAIBaseModel):
    token: str
    logprob: float = -9999.0
    bytes: Optional[List[int]] = None


class ChatCompletionLogProbsContent(ChatCompletionLogProb):
    top_logprobs: List[ChatCompletionLogProb] = Field(default_factory=list)


class ChatCompletionLogProbs(OpenAIBaseModel):
    content: Optional[List[ChatCompletionLogProbsContent]] = None


class ChatCompletionResponseChoice(OpenAIBaseModel):
    index: int
    message: ChatMessage
    logprobs: Optional[ChatCompletionLogProbs] = None
    finish_reason: Optional[str] = None
    stop_reason: Optional[Union[int, str]] = None


class ChatCompletionResponse(OpenAIBaseModel):
    id: str = Field(default_factory=lambda: f"chatcmpl-{random_uuid()}")
    object: Literal["chat.completion"] = "chat.completion"
    created: int = Field(default_factory=lambda: int(time.time()))
    model: str
    choices: List[ChatCompletionResponseChoice]
    usage: UsageInfo


class DeltaMessage(OpenAIBaseModel):
    role: Optional[str] = None
    content: Optional[str] = None
    tool_calls: List[ToolCall] = Field(default_factory=list)


class ChatCompletionResponseStreamChoice(OpenAIBaseModel):
    index: int
    delta: DeltaMessage
    logprobs: Optional[ChatCompletionLogProbs] = None
    finish_reason: Optional[str] = None
    stop_reason: Optional[Union[int, str]] = None


class ChatCompletionStreamResponse(OpenAIBaseModel):
    id: str = Field(default_factory=lambda: f"chatcmpl-{random_uuid()}")
    object: Literal["chat.completion.chunk"] = "chat.completion.chunk"
    created: int = Field(default_factory=lambda: int(time.time()))
    model: str
    choices: List[ChatCompletionResponseStreamChoice]
    usage: Optional[UsageInfo] = Field(default=None)


class BatchRequestInput(OpenAIBaseModel):
    """
    The per-line object of the batch input file.

    NOTE: Currently only the `/v1/chat/completions` endpoint is supported.
    """

    # A developer-provided per-request id that will be used to match outputs to
    # inputs. Must be unique for each request in a batch.
    custom_id: str

    # The HTTP method to be used for the request. Currently only POST is
    # supported.
    method: str

    # The OpenAI API relative URL to be used for the request. Currently
    # /v1/chat/completions is supported.
    url: str

    # The parameters of the request.
    body: ChatCompletionRequest


class BatchResponseData(OpenAIBaseModel):
    # HTTP status code of the response.
    status_code: int = 200

    # An unique identifier for the API request.
    request_id: str

    # The body of the response.
    body: Optional[ChatCompletionResponse] = None


class BatchRequestOutput(OpenAIBaseModel):
    """
    The per-line object of the batch output and error files
    """

    id: str

    # A developer-provided per-request id that will be used to match outputs to
    # inputs.
    custom_id: str

    response: Optional[BatchResponseData]

    # For requests that failed with a non-HTTP error, this will contain more
    # information on the cause of the failure.
    error: Optional[Any]


class TokenizeCompletionRequest(OpenAIBaseModel):
    model: str
    prompt: str

    add_special_tokens: bool = Field(default=True)


class TokenizeChatRequest(OpenAIBaseModel):
    model: str
    messages: List[ChatCompletionMessageParam]

    add_generation_prompt: bool = Field(default=True)
    add_special_tokens: bool = Field(default=False)


TokenizeRequest = Union[TokenizeCompletionRequest, TokenizeChatRequest]


class TokenizeResponse(OpenAIBaseModel):
    count: int
    max_model_len: int
    tokens: List[int]


class DetokenizeRequest(OpenAIBaseModel):
    model: str
    tokens: List[int]


class DetokenizeResponse(OpenAIBaseModel):
    prompt: str<|MERGE_RESOLUTION|>--- conflicted
+++ resolved
@@ -265,13 +265,10 @@
             include_stop_str_in_output=self.include_stop_str_in_output,
             length_penalty=self.length_penalty,
             logits_processors=logits_processors,
-<<<<<<< HEAD
+            truncate_prompt_tokens=self.truncate_prompt_tokens,
             response_format=self.response_format.model_dump(
-                by_alias=True) if self.response_format is not None else None)
-=======
-            truncate_prompt_tokens=self.truncate_prompt_tokens,
+                by_alias=True) if self.response_format is not None else None
         )
->>>>>>> 739b61a3
 
     @model_validator(mode='before')
     @classmethod
