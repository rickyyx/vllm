--- conflicted
+++ resolved
@@ -93,7 +93,6 @@
     """Initialize a model with the given configurations."""
     model_class = get_model_architecture(model_config)[0]
     quant_config = _get_quantization_config(model_config, load_config)
-
     return model_class(config=model_config.hf_config,
                        cache_config=cache_config,
                        quant_config=quant_config,
@@ -793,15 +792,9 @@
     if load_config.load_format == LoadFormat.TENSORIZER:
         return TensorizerLoader(load_config)
 
-<<<<<<< HEAD
-    if load_config.load_format == LoadFormat.SCRATCH:
-        return ScratchLoader(load_config)
-=======
     if load_config.load_format == LoadFormat.SHARDED_STATE:
         return ShardedStateLoader(load_config)
-
     if load_config.load_format == LoadFormat.BITSANDBYTES:
         return BitsAndBytesModelLoader(load_config)
->>>>>>> 7a64d24a
 
     return DefaultModelLoader(load_config)