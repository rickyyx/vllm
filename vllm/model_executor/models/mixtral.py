# coding=utf-8
# Adapted from
# https://github.com/huggingface/transformers/blob/v4.28.0/src/transformers/models/llama/modeling_llama.py
# Copyright 2023 The vLLM team.
# Copyright 2022 EleutherAI and the HuggingFace Inc. team. All rights reserved.
#
# This code is based on EleutherAI's GPT-NeoX library and the GPT-NeoX
# and OPT implementations in this library. It has been modified from its
# original forms to accommodate minor architectural differences compared
# to GPT-NeoX and OPT used by the Meta AI team that trained the model.
#
# Licensed under the Apache License, Version 2.0 (the "License");
# you may not use this file except in compliance with the License.
# You may obtain a copy of the License at
#
#     http://www.apache.org/licenses/LICENSE-2.0
#
# Unless required by applicable law or agreed to in writing, software
# distributed under the License is distributed on an "AS IS" BASIS,
# WITHOUT WARRANTIES OR CONDITIONS OF ANY KIND, either express or implied.
# See the License for the specific language governing permissions and
# limitations under the License.
"""Inference-only Mixtral model."""
from typing import List, Optional
import os

import torch
from torch import nn
from transformers import MixtralConfig

from vllm.attention import Attention, AttentionMetadata
from vllm.config import LoRAConfig
<<<<<<< HEAD
from vllm.model_executor.layers.fused_moe import fused_moe, dense_moe
=======
from vllm.distributed import (get_tensor_model_parallel_rank,
                              get_tensor_model_parallel_world_size,
                              tensor_model_parallel_all_reduce)
from vllm.model_executor.layers.fused_moe import fused_moe
>>>>>>> 2fe09cea
from vllm.model_executor.layers.layernorm import RMSNorm
from vllm.model_executor.layers.linear import (LinearMethodBase,
                                               QKVParallelLinear,
                                               ReplicatedLinear,
                                               RowParallelLinear)
from vllm.model_executor.layers.logits_processor import LogitsProcessor
from vllm.model_executor.layers.rotary_embedding import get_rope
from vllm.model_executor.layers.sampler import Sampler
from vllm.model_executor.layers.vocab_parallel_embedding import (
    DEFAULT_VOCAB_PADDING_SIZE, ParallelLMHead, VocabParallelEmbedding)
from vllm.model_executor.sampling_metadata import SamplingMetadata
from vllm.model_executor.utils import set_weight_attrs
from vllm.model_executor.weight_utils import (default_weight_loader,
                                              hf_model_weights_iterator)
from vllm.sequence import SamplerOutput



class MixtralMoE(nn.Module):
    """A tensor-parallel MoE implementation for Mixtral that shards each expert
    across all ranks.

    Each expert's weights are sharded across all ranks and a fused MoE
    kernel is used for the forward pass, and finally we reduce the outputs
    across ranks.
    """

    def __init__(
        self,
        num_experts: int,
        top_k: int,
        hidden_size: int,
        intermediate_size: int,
        params_dtype: Optional[torch.dtype] = None,
        tp_size: Optional[int] = None,
    ):
        super().__init__()
        self.tp_size = tp_size or get_tensor_model_parallel_world_size()
        self.num_total_experts = num_experts
        self.top_k = top_k
        self.hidden_size = hidden_size
        self.intermediate_size = intermediate_size // self.tp_size

        if params_dtype is None:
            params_dtype = torch.get_default_dtype()
        self.params_dtype = params_dtype

        self.gate = ReplicatedLinear(self.hidden_size,
                                     self.num_total_experts,
                                     bias=False,
                                     params_dtype=self.params_dtype,
                                     linear_method=None)

        self.ws = nn.Parameter(
            torch.empty(self.num_total_experts,
                        2 * self.intermediate_size,
                        self.hidden_size,
                        device="cuda",
                        dtype=self.params_dtype))
        self.w2s = nn.Parameter(
            torch.empty(self.num_total_experts,
                        self.hidden_size,
                        self.intermediate_size,
                        device="cuda",
                        dtype=self.params_dtype))

        set_weight_attrs(self.ws, {
            "weight_loader": self.weight_loader,
        })
        set_weight_attrs(self.w2s, {
            "weight_loader": self.weight_loader,
        })
        self.use_dense_moe = os.environ.get("USE_DENSE_MOE", "0") == "1"

    def weight_loader(self, param: nn.Parameter, loaded_weight: torch.Tensor,
                      weight_name: str, expert_id: int):
        tp_rank = get_tensor_model_parallel_rank()
        param_data = param.data
        shard_size = self.intermediate_size
        shard = slice(tp_rank * shard_size, (tp_rank + 1) * shard_size)
        if weight_name.endswith("w1.weight"):
            param_data[expert_id, 0:shard_size, :] = loaded_weight[shard, :]
        if weight_name.endswith("w3.weight"):
            param_data[expert_id,
                       shard_size:2 * shard_size, :] = loaded_weight[shard, :]
        if weight_name.endswith("w2.weight"):
            param_data[expert_id, :, :] = loaded_weight[:, shard]

    def forward(self, hidden_states: torch.Tensor) -> torch.Tensor:
        num_tokens, hidden_size = hidden_states.shape
        hidden_states = hidden_states.view(-1, self.hidden_size)
        # router_logits: (num_tokens, n_experts)
        router_logits, _ = self.gate(hidden_states)
        if num_tokens <= 2 and self.use_dense_moe:
            moe_fn = dense_moe
        else:
            moe_fn = fused_moe
        final_hidden_states = moe_fn(hidden_states,
                                        self.ws,
                                        self.w2s,
                                        router_logits,
                                        self.top_k,
                                        renormalize=True,
                                        inplace=True)

        if self.tp_size > 1:
            final_hidden_states = tensor_model_parallel_all_reduce(
                final_hidden_states)

        return final_hidden_states.view(num_tokens, hidden_size)


class MixtralAttention(nn.Module):

    def __init__(self,
                 hidden_size: int,
                 num_heads: int,
                 num_kv_heads: int,
                 max_position: int = 4096 * 32,
                 rope_theta: float = 10000,
                 linear_method: Optional[LinearMethodBase] = None,
                 sliding_window: Optional[int] = None) -> None:
        super().__init__()
        self.hidden_size = hidden_size
        tp_size = get_tensor_model_parallel_world_size()
        self.total_num_heads = num_heads
        assert self.total_num_heads % tp_size == 0
        self.num_heads = self.total_num_heads // tp_size
        self.total_num_kv_heads = num_kv_heads
        if self.total_num_kv_heads >= tp_size:
            # Number of KV heads is greater than TP size, so we partition
            # the KV heads across multiple tensor parallel GPUs.
            assert self.total_num_kv_heads % tp_size == 0
        else:
            # Number of KV heads is less than TP size, so we replicate
            # the KV heads across multiple tensor parallel GPUs.
            assert tp_size % self.total_num_kv_heads == 0
        self.num_kv_heads = max(1, self.total_num_kv_heads // tp_size)
        self.head_dim = hidden_size // self.total_num_heads
        self.q_size = self.num_heads * self.head_dim
        self.kv_size = self.num_kv_heads * self.head_dim
        self.scaling = self.head_dim**-0.5
        self.rope_theta = rope_theta
        self.sliding_window = sliding_window

        self.qkv_proj = QKVParallelLinear(
            hidden_size,
            self.head_dim,
            self.total_num_heads,
            self.total_num_kv_heads,
            bias=False,
            linear_method=linear_method,
        )
        self.o_proj = RowParallelLinear(
            self.total_num_heads * self.head_dim,
            hidden_size,
            bias=False,
            linear_method=linear_method,
        )
        self.rotary_emb = get_rope(
            self.head_dim,
            rotary_dim=self.head_dim,
            max_position=max_position,
            base=int(self.rope_theta),
            is_neox_style=True,
        )
        self.attn = Attention(
            self.num_heads,
            self.head_dim,
            self.scaling,
            num_kv_heads=self.num_kv_heads,
            sliding_window=self.sliding_window,
        )

    def forward(
        self,
        positions: torch.Tensor,
        hidden_states: torch.Tensor,
        kv_cache: torch.Tensor,
        attn_metadata: AttentionMetadata,
    ) -> torch.Tensor:
        qkv, _ = self.qkv_proj(hidden_states)
        q, k, v = qkv.split([self.q_size, self.kv_size, self.kv_size], dim=-1)
        q, k = self.rotary_emb(positions, q, k)
        attn_output = self.attn(q, k, v, kv_cache, attn_metadata)
        output, _ = self.o_proj(attn_output)
        return output


class MixtralDecoderLayer(nn.Module):

    def __init__(
        self,
        config: MixtralConfig,
        linear_method: Optional[LinearMethodBase] = None,
    ) -> None:
        super().__init__()
        self.hidden_size = config.hidden_size
        # Requires transformers > 4.32.0
        rope_theta = getattr(config, "rope_theta", 10000)
        self.self_attn = MixtralAttention(
            hidden_size=self.hidden_size,
            num_heads=config.num_attention_heads,
            max_position=config.max_position_embeddings,
            num_kv_heads=config.num_key_value_heads,
            rope_theta=rope_theta,
            sliding_window=config.sliding_window,
            linear_method=linear_method)
        self.block_sparse_moe = MixtralMoE(
            num_experts=config.num_local_experts,
            top_k=config.num_experts_per_tok,
            hidden_size=config.hidden_size,
            intermediate_size=config.intermediate_size)
        self.input_layernorm = RMSNorm(config.hidden_size,
                                       eps=config.rms_norm_eps)
        self.post_attention_layernorm = RMSNorm(config.hidden_size,
                                                eps=config.rms_norm_eps)

    def forward(
        self,
        positions: torch.Tensor,
        hidden_states: torch.Tensor,
        kv_cache: torch.Tensor,
        attn_metadata: AttentionMetadata,
        residual: Optional[torch.Tensor],
    ) -> torch.Tensor:
        # Self Attention
        if residual is None:
            residual = hidden_states
            hidden_states = self.input_layernorm(hidden_states)
        else:
            hidden_states, residual = self.input_layernorm(
                hidden_states, residual)
        hidden_states = self.self_attn(
            positions=positions,
            hidden_states=hidden_states,
            kv_cache=kv_cache,
            attn_metadata=attn_metadata,
        )

        # Fully Connected
        hidden_states, residual = self.post_attention_layernorm(
            hidden_states, residual)
        hidden_states = self.block_sparse_moe(hidden_states)
        return hidden_states, residual


class MixtralModel(nn.Module):

    def __init__(
        self,
        config: MixtralConfig,
        linear_method: Optional[LinearMethodBase] = None,
        lora_config: Optional[LoRAConfig] = None,
    ) -> None:
        super().__init__()
        self.padding_idx = config.pad_token_id
        lora_vocab = (lora_config.lora_extra_vocab_size *
                      (lora_config.max_loras or 1)) if lora_config else 0
        self.vocab_size = config.vocab_size + lora_vocab
        self.org_vocab_size = config.vocab_size

        self.embed_tokens = VocabParallelEmbedding(
            self.vocab_size,
            config.hidden_size,
            org_num_embeddings=config.vocab_size,
        )
        self.layers = nn.ModuleList([
            MixtralDecoderLayer(config, linear_method=linear_method)
            for _ in range(config.num_hidden_layers)
        ])
        self.norm = RMSNorm(config.hidden_size, eps=config.rms_norm_eps)

    def forward(
        self,
        input_ids: torch.Tensor,
        positions: torch.Tensor,
        kv_caches: List[torch.Tensor],
        attn_metadata: AttentionMetadata,
    ) -> torch.Tensor:
        hidden_states = self.embed_tokens(input_ids)
        residual = None
        for i in range(len(self.layers)):
            layer = self.layers[i]
            hidden_states, residual = layer(positions, hidden_states,
                                            kv_caches[i], attn_metadata,
                                            residual)
        hidden_states, _ = self.norm(hidden_states, residual)
        return hidden_states


class MixtralForCausalLM(nn.Module):
    packed_modules_mapping = {
        "qkv_proj": [
            "q_proj",
            "k_proj",
            "v_proj",
        ],
    }

    # LoRA specific attributes
    supported_lora_modules = [
        "qkv_proj",
        "o_proj",
        "embed_tokens",
        "lm_head",
    ]
    embedding_modules = {
        "embed_tokens": "input_embeddings",
        "lm_head": "output_embeddings",
    }
    embedding_padding_modules = ["lm_head"]

    def __init__(
        self,
        config: MixtralConfig,
        linear_method: Optional[LinearMethodBase] = None,
        lora_config: Optional[LoRAConfig] = None,
    ) -> None:
        super().__init__()
        self.config = config
        self.linear_method = linear_method
        self.model = MixtralModel(config,
                                  linear_method,
                                  lora_config=lora_config)
        self.unpadded_vocab_size = config.vocab_size
        if lora_config:
            self.unpadded_vocab_size += lora_config.lora_extra_vocab_size
        self.lm_head = ParallelLMHead(
            self.unpadded_vocab_size,
            config.hidden_size,
            org_num_embeddings=config.vocab_size,
            padding_size=DEFAULT_VOCAB_PADDING_SIZE
            # We need bigger padding if using lora for kernel
            # compatibility
            if not lora_config else lora_config.lora_vocab_padding_size,
        )
        self.logits_processor = LogitsProcessor(self.unpadded_vocab_size,
                                                config.vocab_size)
        self.sampler = Sampler()

    def forward(
        self,
        input_ids: torch.Tensor,
        positions: torch.Tensor,
        kv_caches: List[torch.Tensor],
        attn_metadata: AttentionMetadata,
    ) -> torch.Tensor:
        hidden_states = self.model(input_ids, positions, kv_caches,
                                   attn_metadata)
        return hidden_states

    def compute_logits(self, hidden_states: torch.Tensor,
                       sampling_metadata: SamplingMetadata) -> torch.Tensor:
        logits = self.logits_processor(self.lm_head.weight, hidden_states,
                                       sampling_metadata)
        return logits

    def sample(
        self,
        logits: Optional[torch.Tensor],
        sampling_metadata: SamplingMetadata,
    ) -> Optional[SamplerOutput]:
        next_tokens = self.sampler(logits, sampling_metadata)
        return next_tokens

    def load_weights(self,
                     model_name_or_path: str,
                     cache_dir: Optional[str] = None,
                     load_format: str = "auto",
                     revision: Optional[str] = None):
        stacked_params_mapping = [
            # (param_name, shard_name, shard_id)
            ("qkv_proj", "q_proj", "q"),
            ("qkv_proj", "k_proj", "k"),
            ("qkv_proj", "v_proj", "v"),
        ]

        expert_params_mapping = [
            # (param_name, weight_name, expert_id)
            ("ws" if weight_name in ["w1", "w3"] else "w2s",
             f"experts.{expert_id}.{weight_name}.weight", expert_id)
            for expert_id in range(self.config.num_local_experts)
            for weight_name in ["w1", "w2", "w3"]
        ]

        params_dict = dict(self.named_parameters())
        for name, loaded_weight in hf_model_weights_iterator(
                model_name_or_path,
                cache_dir,
                load_format,
                revision,
                fall_back_to_pt=False):
            if "rotary_emb.inv_freq" in name:
                continue

            for (param_name, weight_name, shard_id) in stacked_params_mapping:
                if weight_name not in name:
                    continue
                name = name.replace(weight_name, param_name)
                # Skip loading extra bias for GPTQ models.
                if name.endswith(".bias") and name not in params_dict:
                    continue
                param = params_dict[name]
                weight_loader = param.weight_loader
                weight_loader(param, loaded_weight, shard_id)
                break
            else:
                for param_name, weight_name, expert_id in expert_params_mapping:
                    if weight_name not in name:
                        continue
                    name = name.replace(weight_name, param_name)
                    param = params_dict[name]
                    weight_loader = param.weight_loader
                    weight_loader(param,
                                  loaded_weight,
                                  weight_name,
                                  expert_id=expert_id)
                    break
                else:
                    # Skip loading extra bias for GPTQ models.
                    if name.endswith(".bias") and name not in params_dict:
                        continue
                    param = params_dict[name]
                    weight_loader = getattr(param, "weight_loader",
                                            default_weight_loader)
                    weight_loader(param, loaded_weight)<|MERGE_RESOLUTION|>--- conflicted
+++ resolved
@@ -30,14 +30,11 @@
 
 from vllm.attention import Attention, AttentionMetadata
 from vllm.config import LoRAConfig
-<<<<<<< HEAD
 from vllm.model_executor.layers.fused_moe import fused_moe, dense_moe
-=======
 from vllm.distributed import (get_tensor_model_parallel_rank,
                               get_tensor_model_parallel_world_size,
                               tensor_model_parallel_all_reduce)
 from vllm.model_executor.layers.fused_moe import fused_moe
->>>>>>> 2fe09cea
 from vllm.model_executor.layers.layernorm import RMSNorm
 from vllm.model_executor.layers.linear import (LinearMethodBase,
                                                QKVParallelLinear,
