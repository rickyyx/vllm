--- conflicted
+++ resolved
@@ -81,23 +81,20 @@
               or (speculative_config.draft_model_config.hf_config.model_type !=
                   "mlp_speculator") else {"return_hidden_states": True}
 
-<<<<<<< HEAD
-        ModelRunnerClass = (EmbeddingModelRunner if
-                            self.model_config.embedding_mode else ModelRunner)
-        if USE_SCRATCH:
-            from vllm.anyscale.scratch.scratch_model_runner import (  # noqa
-                ScratchModelRunner)
-            ModelRunnerClass = ScratchModelRunner
-
-        self.model_runner = ModelRunnerClass(
-=======
         ModelRunnerClass: Type[GPUModelRunnerBase] = ModelRunner
         if model_runner_cls is not None:
             ModelRunnerClass = model_runner_cls
         elif self.model_config.embedding_mode:
             ModelRunnerClass = EmbeddingModelRunner
+
+        # Anyscale start
+        if USE_SCRATCH:
+            from vllm.anyscale.scratch.scratch_model_runner import (  # noqa
+                ScratchModelRunner)
+            ModelRunnerClass = ScratchModelRunner
+        # Anyscale end
+
         self.model_runner: GPUModelRunnerBase = ModelRunnerClass(
->>>>>>> b3ec2342
             model_config,
             parallel_config,
             scheduler_config,
