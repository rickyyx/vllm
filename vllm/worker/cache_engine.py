"""CacheEngine class for managing the KV cache."""
<<<<<<< HEAD

from typing import Dict, List
=======
from typing import List
>>>>>>> 702bee46

import torch

from vllm.attention import get_attn_backend
from vllm.config import CacheConfig, ModelConfig, ParallelConfig
from vllm.logger import init_logger
from vllm.utils import STR_DTYPE_TO_TORCH_DTYPE, is_pin_memory_available
from vllm.scratch_env import USE_SCRATCH

logger = init_logger(__name__)


class CacheEngine:
    """Manages the KV cache.

    This class is responsible for initializing and managing the GPU and CPU KV
    caches. It also provides methods for performing KV cache operations, such
    as swapping and copying.
    """

    def __init__(
        self,
        cache_config: CacheConfig,
        model_config: ModelConfig,
        parallel_config: ParallelConfig,
    ) -> None:
        self.cache_config = cache_config
        self.model_config = model_config
        self.parallel_config = parallel_config

        self.head_size = model_config.get_head_size()
        self.num_layers = model_config.get_num_layers(parallel_config)
        self.num_heads = model_config.get_num_kv_heads(parallel_config)

        self.block_size = cache_config.block_size
        self.num_gpu_blocks = cache_config.num_gpu_blocks
        self.num_cpu_blocks = cache_config.num_cpu_blocks

        if cache_config.cache_dtype == "auto":
            self.dtype = model_config.dtype
        else:
            self.dtype = STR_DTYPE_TO_TORCH_DTYPE[cache_config.cache_dtype]

        # Get attention backend.
        self.attn_backend = get_attn_backend(model_config.dtype)

        # Initialize the cache.
        self.gpu_cache = self._allocate_kv_cache(self.num_gpu_blocks, "cuda")
        self.cpu_cache = self._allocate_kv_cache(self.num_cpu_blocks, "cpu")

    def _allocate_kv_cache(
        self,
        num_blocks: int,
        device: str,
    ) -> List[torch.Tensor]:
        """Allocates KV cache on the specified device."""
        kv_cache_shape = self.attn_backend.get_kv_cache_shape(
            num_blocks, self.block_size, self.num_heads, self.head_size)
        pin_memory = is_pin_memory_available() if device == "cpu" else False
        kv_cache: List[torch.Tensor] = []
        # TODO(sang): It is a hack until paged attn is supported by scratch.
        if not USE_SCRATCH:
            for _ in range(self.num_layers):
                kv_cache.append(
                    torch.empty(kv_cache_shape,
                                dtype=self.dtype,
                                pin_memory=pin_memory,
                                device=device))
        return kv_cache

    def swap_in(self, src_to_dst: torch.Tensor) -> None:
        for i in range(self.num_layers):
            self.attn_backend.swap_blocks(self.cpu_cache[i], self.gpu_cache[i],
                                          src_to_dst)

    def swap_out(self, src_to_dst: torch.Tensor) -> None:
        for i in range(self.num_layers):
            self.attn_backend.swap_blocks(self.gpu_cache[i], self.cpu_cache[i],
                                          src_to_dst)

    def copy(self, src_to_dsts: torch.Tensor) -> None:
        self.attn_backend.copy_blocks(self.gpu_cache, src_to_dsts)

    @staticmethod
    def get_cache_block_size(
        cache_config: CacheConfig,
        model_config: ModelConfig,
        parallel_config: ParallelConfig,
    ) -> int:
        head_size = model_config.get_head_size()
        num_heads = model_config.get_num_kv_heads(parallel_config)
        num_layers = model_config.get_num_layers(parallel_config)

        key_cache_block = cache_config.block_size * num_heads * head_size
        value_cache_block = key_cache_block
        total = num_layers * (key_cache_block + value_cache_block)
        if cache_config.cache_dtype == "auto":
            dtype = model_config.dtype
        else:
            dtype = STR_DTYPE_TO_TORCH_DTYPE[cache_config.cache_dtype]
        dtype_size = _get_dtype_size(dtype)
        return dtype_size * total


def _get_dtype_size(dtype: torch.dtype) -> int:
    return torch.tensor([], dtype=dtype).element_size()<|MERGE_RESOLUTION|>--- conflicted
+++ resolved
@@ -1,10 +1,5 @@
 """CacheEngine class for managing the KV cache."""
-<<<<<<< HEAD
-
-from typing import Dict, List
-=======
 from typing import List
->>>>>>> 702bee46
 
 import torch
 
