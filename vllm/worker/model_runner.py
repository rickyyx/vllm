import gc
import time
import warnings
from collections import defaultdict
from typing import Dict, List, NamedTuple, Optional, Set, Tuple, Union

import numpy as np
import torch
import torch.nn as nn

from vllm.anyscale import anyscale_envs
from vllm.attention import AttentionMetadata, get_attn_backend
from vllm.config import (CacheConfig, DeviceConfig, LoadConfig, LoRAConfig,
                         ModelConfig, ParallelConfig, SchedulerConfig,
                         VisionLanguageConfig)
from vllm.distributed import broadcast_tensor_dict
from vllm.distributed.parallel_state import graph_capture
from vllm.logger import init_logger
from vllm.lora.layers import LoRAMapping
from vllm.lora.request import LoRARequest
from vllm.lora.worker_manager import LRUCacheWorkerLoRAManager
from vllm.model_executor import SamplingMetadata
from vllm.model_executor.model_loader import get_model
from vllm.model_executor.model_loader.tensorizer import TensorizerConfig
from vllm.multimodal import MULTIMODAL_REGISTRY
from vllm.sampling_params import SamplingParams
from vllm.sequence import SamplerOutput, SequenceData, SequenceGroupMetadata
from vllm.utils import (CudaMemoryProfiler, get_kv_cache_torch_dtype, is_hip,
                        is_pin_memory_available, make_tensor_with_pad)

logger = init_logger(__name__)

_PAD_SLOT_ID = -1
LORA_WARMUP_RANK = 8
_BATCH_SIZE_ALIGNMENT = 8
# Capture graphs for token size 1, 2, 4, 8, 16, 24, 32, 40, ..., 256.
# NOTE: _get_graph_batch_size needs to be updated if this list is changed.
_BATCH_SIZES_TO_CAPTURE = [1, 2, 4] + [
    _BATCH_SIZE_ALIGNMENT * i for i in range(1, 33)
]
_NUM_WARMUP_ITERS = 2


class ModelInput(NamedTuple):
    input_tokens: torch.Tensor
    input_positions: torch.Tensor
    attn_metadata: Optional[AttentionMetadata]
    seq_lens: List[int]
    query_lens: List[int]
    lora_mapping: Optional[LoRAMapping]
    lora_requests: Set[LoRARequest]
    multi_modal_kwargs: Dict[str, torch.Tensor]
    slot_mapping: torch.Tensor
    num_prefill_tokens: int
    num_decode_tokens: int
    num_prefills: int

    @classmethod
    def empty(cls, device):
        return ModelInput(
            input_tokens=torch.empty(0, device=device),
            input_positions=torch.empty(0, device=device),
            attn_metadata=None,
            seq_lens=[],
            query_lens=[],
            lora_mapping=None,
            lora_requests=set(),
            multi_modal_kwargs={},
            slot_mapping=torch.empty(0, device=device),
            num_prefill_tokens=0,
            num_decode_tokens=0,
            num_prefills=0,
        )


class ModelRunner:

    def __init__(
        self,
        model_config: ModelConfig,
        parallel_config: ParallelConfig,
        scheduler_config: SchedulerConfig,
        device_config: DeviceConfig,
        cache_config: CacheConfig,
        load_config: LoadConfig,
        lora_config: Optional[LoRAConfig],
        kv_cache_dtype: Optional[str] = "auto",
        is_driver_worker: bool = False,
        vision_language_config: Optional[VisionLanguageConfig] = None,
        return_hidden_states: bool = False,
    ):
        self.model_config = model_config
        self.parallel_config = parallel_config
        self.scheduler_config = scheduler_config
        self.device_config = device_config
        self.cache_config = cache_config
        self.lora_config = lora_config
        self.load_config = load_config
        self.is_driver_worker = is_driver_worker
        self.vision_language_config = vision_language_config
        self.return_hidden_states = return_hidden_states

        self.device = self.device_config.device
        self.pin_memory = is_pin_memory_available()

        self.kv_cache_dtype = kv_cache_dtype
        self.sliding_window = model_config.get_sliding_window()
        self.block_size = cache_config.block_size
        self.max_seq_len_to_capture = self.model_config.max_seq_len_to_capture
        self.graph_runners: Dict[int, CUDAGraphRunner] = {}
        self.graph_memory_pool: Optional[Tuple[
            int, int]] = None  # Set during graph capture.
        # When using CUDA graph, the input block tables must be padded to
        # max_seq_len_to_capture. However, creating the block table in
        # Python can be expensive. To optimize this, we cache the block table
        # in numpy and only copy the actual input content at every iteration.
        # The shape of the cached block table will be
        # (max batch size to capture, max context len to capture / block size).
        self.graph_block_tables = np.zeros(
            (max(_BATCH_SIZES_TO_CAPTURE), self.get_max_block_per_batch()),
            dtype=np.int32)
        num_attn_heads = self.model_config.get_num_attention_heads(
            self.parallel_config)
        self.attn_backend = get_attn_backend(
            num_attn_heads,
            self.model_config.get_head_size(),
            self.model_config.get_num_kv_heads(self.parallel_config),
            self.model_config.get_sliding_window(),
            self.model_config.dtype,
            self.kv_cache_dtype,
            self.block_size,
        ) if num_attn_heads else None

        # Create processor for multi-modal data
        if self.vision_language_config is not None:
            self.multi_modal_input_processor = MULTIMODAL_REGISTRY \
                .create_input_processor(
                    self.model_config,
                    self.vision_language_config,
                )
        else:
            self.multi_modal_input_processor = None

        # Lazy initialization
        self.model: nn.Module  # Set after load_model
        # Set if the backend is flashinfer.
        self.flashinfer_workspace_buffer: torch.Tensor
        # Set after load_model.
        self.lora_manager: Optional[LRUCacheWorkerLoRAManager] = None

    def load_model(self) -> None:
        with CudaMemoryProfiler() as m:
            self.model = get_model(
                model_config=self.model_config,
                device_config=self.device_config,
                load_config=self.load_config,
                lora_config=self.lora_config,
                vision_language_config=self.vision_language_config,
                parallel_config=self.parallel_config,
                scheduler_config=self.scheduler_config,
                cache_config=self.cache_config,
            )

        self.model_memory_usage = m.consumed_memory
        logger.info("Loading model weights took %.4f GB",
                    self.model_memory_usage / float(2**30))

        # Anyscale start
        if anyscale_envs.ENABLE_JSON_MODE:
            logit_processor = getattr(self.model, "logits_processor", None)
            assert logit_processor is not None
            logit_processor.initialize(self.model_config.tokenizer)
        # Anyscale end

        if self.lora_config:
            assert hasattr(self.model, "supported_lora_modules"
                           ) and self.model.supported_lora_modules, (
                               "Model does not support LoRA")
            assert hasattr(
                self.model,
                "embedding_modules"), "Model does not have embedding_modules"
            assert hasattr(self.model, "embedding_padding_modules"
                           ), "Model does not have embedding_padding_modules"
            self.lora_manager = LRUCacheWorkerLoRAManager(
                self.scheduler_config.max_num_seqs,
                self.scheduler_config.max_num_batched_tokens,
                self.vocab_size,
                self.lora_config,
                self.device,
                self.model.embedding_modules,
                self.model.embedding_padding_modules,
                max_position_embeddings=self.model.config.
                max_position_embeddings,
            )
            self.model = self.lora_manager.create_lora_manager(self.model)

        if self.kv_cache_dtype == "fp8" and is_hip():
            # Currently only ROCm accepts kv-cache scaling factors
            # via quantization_param_path and this will be deprecated
            # in the future.
            if self.model_config.quantization_param_path is not None:
                if callable(getattr(self.model, "load_kv_cache_scales", None)):
                    warnings.warn(
                        "Loading kv cache scaling factor from JSON is "
                        "deprecated and will be removed. Please include "
                        "kv cache scaling factors in the model checkpoint.",
                        FutureWarning,
                        stacklevel=2)
                    self.model.load_kv_cache_scales(
                        self.model_config.quantization_param_path)
                    logger.info("Loaded KV cache scaling factors from %s",
                                self.model_config.quantization_param_path)
                else:
                    raise RuntimeError(
                        "Using FP8 KV cache and scaling factors provided but "
                        "model %s does not support loading scaling factors.",
                        self.model.__class__)
            else:
                logger.warning(
                    "Using FP8 KV cache but no scaling factors "
                    "provided. Defaulting to scaling factors of 1.0. "
                    "This may lead to less accurate results!")

    def save_sharded_state(
        self,
        path: str,
        pattern: Optional[str] = None,
        max_size: Optional[int] = None,
    ) -> None:
        from vllm.model_executor.model_loader.loader import ShardedStateLoader
        ShardedStateLoader.save_model(
            self.model,
            path,
            pattern=pattern,
            max_size=max_size,
        )

    def save_tensorized_model(
        self,
        tensorizer_config: TensorizerConfig,
    ) -> None:
        from vllm.model_executor.model_loader.loader import TensorizerLoader
        TensorizerLoader.save_model(
            self.model,
            tensorizer_config=tensorizer_config,
        )

    def get_max_block_per_batch(self) -> int:
        block_size = self.block_size
        return (self.max_seq_len_to_capture + block_size - 1) // block_size

    def _prepare_model_input(
        self,
        seq_group_metadata_list: List[SequenceGroupMetadata],
    ) -> ModelInput:
        """Prepare the model input based on a given sequence group.

        The API assumes seq_group_metadata_list is sorted by prefill -> decode.

        The result tensors and data structure also batches input in prefill
        -> decode order. For example,

        - input_tokens[:num_prefill_tokens] contains prefill tokens.
        - input_tokens[num_prefill_tokens:] contains decode tokens.

        If cuda graph is required, this API automatically pads inputs.
        """
        input_tokens: List[int] = []
        input_positions: List[int] = []
        slot_mapping: List[int] = []
        lora_index_mapping: List[int] = []
        lora_prompt_mapping: List[int] = []
        lora_requests: Set[LoRARequest] = set()

        seq_lens: List[int] = []
        prefill_seq_lens: List[int] = []
        decode_seq_lens: List[int] = []
        context_lens: List[int] = []
        query_lens: List[int] = []
        block_tables: List[List[int]] = []
        multi_modal_kwargs_list: Dict[str,
                                      List[torch.Tensor]] = defaultdict(list)
        decode_only = True
        num_prefills = 0
        num_prefill_tokens = 0
        num_decode_tokens = 0

        # The following fields are only for flashinfer
        # Please follow https://docs.flashinfer.ai/tutorials/kv_layout.html#page-layout
        # for the precise definition of the following fields.
        # An example:
        # request 1, page indices [0, 5, 8]
        # request 2, page indices [1, 6, 7]
        # request 3, page indices [3, 4]
        # paged_kv_indices is a concatenation of page indices of all requests:
        # [0, 5, 8, 1, 6, 7, 3, 4]
        # paged_kv_indptr is used to index into paged_kv_indices:
        # [0, 3, 6, 8]
        paged_kv_indices: List[int] = []
        # 0 at the beginning of paged_kv_indptr indicates the start of the
        # first request’s page indices in the paged_kv_indices list.
        paged_kv_indptr: List[int] = [0]
        # paged_kv_last_page_len is the length of the last page of each request
        paged_kv_last_page_len: List[int] = []

        if len(seq_group_metadata_list) == 0:
            return ModelInput.empty(self.device)

        if self.sliding_window is not None:
            sliding_window_blocks = (self.sliding_window + self.block_size -
                                     1) // self.block_size
            block_aligned_sliding_window = \
                sliding_window_blocks * self.block_size

        for seq_group_metadata in seq_group_metadata_list:
            seq_ids = list(seq_group_metadata.seq_data.keys())
            is_prompt = seq_group_metadata.is_prompt

            for seq_id in seq_ids:
                computed_block_nums = seq_group_metadata.computed_block_nums
                if (self.scheduler_config is not None
                        and self.scheduler_config.chunked_prefill_enabled
                        and not (computed_block_nums is None
                                 or computed_block_nums == [])):
                    raise RuntimeError(
                        "chunked prefill cannot be used with prefix caching "
                        "now.")

                seq_data = seq_group_metadata.seq_data[seq_id]
                if is_prompt:
                    context_len = seq_data.get_num_computed_tokens()
                else:
                    # get_num_computed_tokens is incorrect for spec decoding.
                    # So, we should have a special logic here.
                    # TODO(sang): Fix it.
                    context_len = seq_data.get_len() - 1

                seq_len = min(
                    seq_data.get_len(),
                    context_len + seq_group_metadata.token_chunk_size)
                if is_prompt:
                    tokens = seq_data.get_token_ids()[context_len:seq_len]
                else:
                    # Optimization. get_token_ids requires the entire copy of
                    # tokens.
                    tokens = [seq_data.get_last_token_id()]

                # Prefix cache was hit.
                # Prefix is not supported with sliding_window
                prefix_cache_hit = (computed_block_nums is not None
                                    and len(computed_block_nums) > 0
                                    and self.sliding_window is None
                                    and is_prompt)

                # These are seq_len/context_len capped to the sliding window.
                # They are passed to decode kernel.
                # We still need original seq_len/context_len to compute slot
                # mapping (and input position) below.
                curr_sliding_window_blocks = None
                sliding_seq_len = seq_len
                sliding_context_len = context_len

                # TODO(sang): This is a hack to make sliding window work with
                # paged attn. We can remove it if we make paged attn kernel
                # to properly handle slinding window attn.
                if (self.sliding_window is not None and not is_prompt):
                    curr_sliding_window_blocks = sliding_window_blocks
                    if self.scheduler_config.use_v2_block_manager:
                        # number of elements in last block
                        suff_len = seq_len % self.block_size
                        sliding_seq_len = min(
                            seq_len, block_aligned_sliding_window + suff_len)
                        if suff_len > 0:
                            curr_sliding_window_blocks += 1
                    else:
                        sliding_seq_len = min(seq_len, self.sliding_window)
                    sliding_context_len = sliding_seq_len - 1

                # TODO(sang): Combine chunked prefill and prefix caching by
                # only allowing multiple of block_size chunk size.
                # NOTE: This only works for oooooooxxx style attention.
                if prefix_cache_hit:
                    assert computed_block_nums is not None
                    context_len = len(computed_block_nums) * self.block_size
                    tokens = tokens[context_len:]

                    # need to think what to set it to when we have both sliding
                    # window and prefix caching...
                    assert self.sliding_window is None, \
                        "Prefix caching is not supported with sliding window"
                    sliding_context_len = context_len

                    if self.attn_backend.get_name() == "flash-attn":
                        # NOTE(woosuk): For flash-attn, the block table should
                        # include the entries for the incoming prefill tokens.
                        # TODO(woosuk): This is a temporary fix. We should
                        # provide a unified interface for different backends.
                        block_table = seq_group_metadata.block_tables[seq_id]
                    else:
                        block_table = computed_block_nums
                elif (self.scheduler_config.chunked_prefill_enabled
                      or not is_prompt):
                    if seq_group_metadata.block_tables is not None:
                        # chunked prefill or decode
                        block_table = seq_group_metadata.block_tables[seq_id]
                        if curr_sliding_window_blocks is not None:
                            block_table = block_table[
                                -curr_sliding_window_blocks:]
                        if self.attn_backend.get_name() == "flashinfer":
                            paged_kv_indices.extend(block_table)
                            paged_kv_indptr.append(paged_kv_indptr[-1] +
                                                   len(block_table))
                            last_page_len = seq_data.get_len(
                            ) % self.block_size
                            if last_page_len == 0:
                                last_page_len = self.block_size
                            paged_kv_last_page_len.append(last_page_len)
                    else:
                        # Only happens when memory profiling runs.
                        block_table = []
                else:
                    # Prefill without chunked prefill or memory profiling.
                    block_table = []
                block_tables.append(block_table)

                seq_lens.append(sliding_seq_len)
                context_lens.append(sliding_context_len)
                query_len = sliding_seq_len - sliding_context_len
                query_lens.append(query_len)
                input_tokens.extend(tokens)
                input_positions.extend(list(range(context_len, seq_len)))
                lora_id = seq_group_metadata.lora_int_id

                if is_prompt:
                    assert len(seq_ids) == 1
                    num_prefills += 1
                    num_prefill_tokens += len(tokens)
                    decode_only = False
                    prefill_seq_lens.append(seq_len)
                else:
                    assert query_len == 1, (
                        "seq_len: {}, context_len: {}, query_len: {}".format(
                            seq_len, context_len, query_len))
                    num_decode_tokens += query_len
                    decode_seq_lens.append(sliding_seq_len)

                if lora_id > 0:
                    lora_requests.add(seq_group_metadata.lora_request)

                lora_index_mapping += [lora_id] * query_len
                lora_prompt_mapping.extend(
                    [lora_id] *
                    (query_len if seq_group_metadata.sampling_params
                     and seq_group_metadata.sampling_params.prompt_logprobs
                     is not None else 1))

                mm_data = seq_group_metadata.multi_modal_data
                if mm_data is not None:
                    # Process multi-modal data
                    if self.multi_modal_input_processor is None:
                        raise ValueError(
                            "Multi-modal inputs are only supported by "
                            "vision language models.")

                    mm_kwargs = self.multi_modal_input_processor(mm_data)
                    for k, v in mm_kwargs.items():
                        multi_modal_kwargs_list[k].append(v)

                if _is_block_tables_empty(seq_group_metadata.block_tables):
                    # During memory profiling, the block tables are not
                    # initialized yet. In this case, we just use a dummy
                    # slot mapping.
                    # In embeddings, the block tables are {seq_id: None}.
                    slot_mapping.extend([_PAD_SLOT_ID] * seq_len)
                    continue

                # Compute the slot mapping.
                block_table = seq_group_metadata.block_tables[seq_id]

                # Mask the [0, start_idx) tokens of the prompt with
                # _PAD_SLOT_ID, where start_idx is max(0, seq_len -
                # sliding_window). For example, if the prompt len is 10,
                # sliding window is 8, and block size is 4, the first two
                # tokens are masked and the slot mapping will be
                # [-1, -1, 2, 3, 4, 5, 6, 7, 0, 1].
                start_idx = 0
                if self.sliding_window is not None:
                    if is_prompt:
                        assert self.scheduler_config.use_v2_block_manager \
                            or context_len == 0, (
                            "Prefix caching is currently not supported with "
                            "sliding window attention in V1 block manager")
                    # It is an optimization. When it is decoding, it is always
                    # 0. When prefill, we use it to not write slots to kv cache
                    # to save memory.
                    start_idx = max(0, query_len - self.sliding_window)

                for i in range(context_len, seq_len):
                    if i < start_idx:
                        slot_mapping.append(_PAD_SLOT_ID)
                        continue

                    block_number = block_table[i // self.block_size]
                    block_offset = i % self.block_size
                    slot = block_number * self.block_size + block_offset
                    slot_mapping.append(slot)

        batch_size = len(input_tokens)
        max_query_len = max(query_lens)
        max_prefill_seq_len = max(prefill_seq_lens, default=0)
        max_decode_seq_len = max(decode_seq_lens, default=0)

        # If cuda graph can be used, pad tensors accordingly.
        # See `capture_model` API for more details.
        # vLLM uses cuda graph only for decoding requests.
        use_captured_graph = (
            decode_only and not self.model_config.enforce_eager
            and batch_size <= _BATCH_SIZES_TO_CAPTURE[-1]
            and max_decode_seq_len <= self.max_seq_len_to_capture)
        if use_captured_graph:
            graph_batch_size = _get_graph_batch_size(batch_size)
            assert graph_batch_size >= batch_size
            for _ in range(graph_batch_size - batch_size):
                input_tokens.append(0)
                input_positions.append(0)
                slot_mapping.append(_PAD_SLOT_ID)
                seq_lens.append(1)
                block_tables.append([])
                lora_index_mapping.append(0)
            batch_size = graph_batch_size
            num_decode_tokens = batch_size

        if use_captured_graph:
            # The shape of graph_block_tables is
            # [max batch size, max context len // block size].
            input_block_tables = self.graph_block_tables[:batch_size]
            for i, block_table in enumerate(block_tables):
                if block_table:
                    input_block_tables[i, :len(block_table)] = block_table
            block_tables = torch.tensor(input_block_tables, device=self.device)
        else:
            max_block_table_len = max(
                len(block_table) for block_table in block_tables)
            block_tables = make_tensor_with_pad(
                block_tables,
                max_len=max_block_table_len,
                pad=0,
                dtype=torch.int,
                device=self.device,
            )
        assert max_query_len > 0, ("query_lens: {}".format(query_lens))

        seq_lens_tensor = torch.tensor(seq_lens,
                                       dtype=torch.int,
                                       device=self.device)
        seq_start_loc = torch.zeros(seq_lens_tensor.shape[0] + 1,
                                    dtype=torch.int32,
                                    device=self.device)

        torch.cumsum(seq_lens_tensor,
                     dim=0,
                     dtype=seq_start_loc.dtype,
                     out=seq_start_loc[1:])

        input_tokens_tensor = torch.tensor(input_tokens,
                                           dtype=torch.long,
                                           device=self.device)
        input_positions_tensor = torch.tensor(input_positions,
                                              dtype=torch.long,
                                              device=self.device)
        slot_mapping_tensor = torch.tensor(slot_mapping,
                                           dtype=torch.long,
                                           device=self.device)

        if self.attn_backend.get_name() == "flashinfer":
            if not hasattr(self, "flashinfer_workspace_buffer"):
                # Allocate 16MB workspace buffer
                # Follow the example of flashinfer: https://docs.flashinfer.ai/api/python/decode.html
                self.flashinfer_workspace_buffer = torch.empty(
                    16 * 1024 * 1024, dtype=torch.uint8, device=self.device)
            paged_kv_indptr_tensor = torch.tensor(paged_kv_indptr,
                                                  dtype=torch.int,
                                                  device=self.device)
            paged_kv_indices_tensor = torch.tensor(paged_kv_indices,
                                                   dtype=torch.int,
                                                   device=self.device)
            paged_kv_last_page_len_tensor = torch.tensor(
                paged_kv_last_page_len, dtype=torch.int, device=self.device)
            kv_cache_dtype = get_kv_cache_torch_dtype(self.kv_cache_dtype,
                                                      self.model_config.dtype)
            attn_metadata = self.attn_backend.make_metadata(
                num_prefills=num_prefills,
                slot_mapping=slot_mapping_tensor,
                num_prefill_tokens=num_prefill_tokens,
                num_decode_tokens=num_decode_tokens,
                use_cuda_graph=False,
                max_prefill_seq_len=max_prefill_seq_len,
                block_tables=block_tables,
                workspace_buffer=self.flashinfer_workspace_buffer,
                paged_kv_indptr=paged_kv_indptr_tensor,
                paged_kv_indices=paged_kv_indices_tensor,
                paged_kv_last_page_len=paged_kv_last_page_len_tensor,
                num_qo_heads=self.model_config.get_num_attention_heads(
                    self.parallel_config),
                num_kv_heads=self.model_config.get_num_kv_heads(
                    self.parallel_config),
                head_dim=self.model_config.get_head_size(),
                page_size=16,
                seq_start_loc=seq_start_loc,
                data_type=kv_cache_dtype)
        else:
            context_lens_tensor = torch.tensor(context_lens,
                                               dtype=torch.int,
                                               device=self.device)
            query_lens_tensor = torch.tensor(query_lens,
                                             dtype=torch.long,
                                             device=self.device)
            query_start_loc = torch.zeros(query_lens_tensor.shape[0] + 1,
                                          dtype=torch.int32,
                                          device=self.device)

            torch.cumsum(query_lens_tensor,
                         dim=0,
                         dtype=query_start_loc.dtype,
                         out=query_start_loc[1:])

            attn_metadata = self.attn_backend.make_metadata(
                num_prefills=num_prefills,
                slot_mapping=slot_mapping_tensor,
                num_prefill_tokens=num_prefill_tokens,
                num_decode_tokens=num_decode_tokens,
                seq_lens=seq_lens,
                seq_lens_tensor=seq_lens_tensor,
                max_query_len=max_query_len,
                max_prefill_seq_len=max_prefill_seq_len,
                max_decode_seq_len=max_decode_seq_len,
                query_start_loc=query_start_loc,
                seq_start_loc=seq_start_loc,
                context_lens_tensor=context_lens_tensor,
                block_tables=block_tables,
                use_cuda_graph=use_captured_graph,
            )

        if self.lora_config:
            lora_mapping = LoRAMapping(
                lora_index_mapping,
                lora_prompt_mapping,
            )
        else:
            lora_mapping = None

        multi_modal_kwargs = {
            k: torch.cat(v, dim=0).to(self.device)
            for k, v in multi_modal_kwargs_list.items()
        }

        return ModelInput(
            input_tokens=input_tokens_tensor,
            input_positions=input_positions_tensor,
            attn_metadata=attn_metadata,
            seq_lens=seq_lens,
            query_lens=query_lens,
            lora_mapping=lora_mapping,
            lora_requests=lora_requests,
            multi_modal_kwargs=multi_modal_kwargs,
            slot_mapping=slot_mapping_tensor,
            num_prefill_tokens=num_prefill_tokens,
            num_decode_tokens=num_decode_tokens,
            num_prefills=num_prefills,
        )

    def prepare_input_tensors(
        self,
        seq_group_metadata_list: Optional[List[SequenceGroupMetadata]],
    ) -> Tuple[torch.Tensor, torch.Tensor, AttentionMetadata, SamplingMetadata,
               Set[LoRARequest], LoRAMapping, Dict[str, torch.Tensor]]:
        if self.is_driver_worker:
            assert seq_group_metadata_list is not None
            # Prepare input tensors.
            (
                input_tokens,
                input_positions,
                attn_metadata,
                seq_lens,
                query_lens,
                lora_mapping,
                lora_requests,
                multi_modal_kwargs,
                slot_mapping,
                num_prefill_tokens,
                num_decode_tokens,
                num_prefills,
            ) = self._prepare_model_input(seq_group_metadata_list)
            sampling_metadata = SamplingMetadata.prepare(
                seq_group_metadata_list, seq_lens, query_lens, self.device,
                self.pin_memory)

            metadata_dict = {
                "input_tokens": input_tokens,
                "input_positions": input_positions,
                "selected_token_indices":
                sampling_metadata.selected_token_indices,
                "lora_requests": lora_requests,
                "lora_mapping": lora_mapping,
                "multi_modal_kwargs": multi_modal_kwargs,
                "num_prefill_tokens": num_prefill_tokens,
                "num_decode_tokens": num_decode_tokens,
                "slot_mapping": slot_mapping,
                "num_prefills": num_prefills,
            }
            if attn_metadata:
                metadata_dict.update(attn_metadata.asdict_zerocopy())
            broadcast_tensor_dict(metadata_dict, src=0)
        else:
            metadata_dict = broadcast_tensor_dict(src=0)
            input_tokens = metadata_dict.pop("input_tokens")
            input_positions = metadata_dict.pop("input_positions")
            selected_token_indices = metadata_dict.pop(
                "selected_token_indices")
            lora_mapping = metadata_dict.pop("lora_mapping")
            lora_requests = metadata_dict.pop("lora_requests")
            multi_modal_kwargs = metadata_dict.pop("multi_modal_kwargs")
            if metadata_dict:
                attn_metadata = self.attn_backend.make_metadata(
                    **metadata_dict)
            else:
                attn_metadata = None
            sampling_metadata = SamplingMetadata(
                seq_groups=None,
                selected_token_indices=selected_token_indices,
                categorized_sample_indices=None,
                num_prompts=0,
            )

        return (input_tokens, input_positions, attn_metadata,
                sampling_metadata, lora_requests, lora_mapping,
                multi_modal_kwargs)

    @torch.inference_mode()
    def execute_model(
        self,
        seq_group_metadata_list: Optional[List[SequenceGroupMetadata]],
        kv_caches: List[torch.Tensor],
    ) -> Optional[SamplerOutput]:
        (input_tokens, input_positions, attn_metadata, sampling_metadata,
         lora_requests, lora_mapping, multi_modal_kwargs
         ) = self.prepare_input_tensors(seq_group_metadata_list)

        if self.lora_config:
            self.set_active_loras(lora_requests, lora_mapping)

        # Anyscale start
        if (anyscale_envs.ENABLE_JSON_MODE
                and seq_group_metadata_list is not None):
            # seq_group_metadata_list is None for non-driver.
            logit_processor = getattr(self.model, "logits_processor", None)
            assert logit_processor is not None
            logit_processor.prepare(seq_group_metadata_list)
        # Anyscale end

        # Currently cuda graph is only supported by the decode phase.
        prefill_meta = attn_metadata.prefill_metadata
        decode_meta = attn_metadata.decode_metadata
        if prefill_meta is None and decode_meta.use_cuda_graph:
            graph_batch_size = input_tokens.shape[0]
            model_executable = self.graph_runners[graph_batch_size]
        else:
            model_executable = self.model

        hidden_states = model_executable(
            input_ids=input_tokens,
            positions=input_positions,
            kv_caches=kv_caches,
            attn_metadata=attn_metadata,
            **multi_modal_kwargs,
        )

        # Compute the logits.
        # Anyscale start
        if (anyscale_envs.ENABLE_JSON_MODE
                and seq_group_metadata_list is not None):
            # seq_group_metadata_list is None for non-driver.
            logits, failed_indices = self.model.compute_logits(
                hidden_states, sampling_metadata)
        else:
            logits = self.model.compute_logits(hidden_states,
                                               sampling_metadata)
        # Anyscale end

        # Only perform sampling in the driver worker.
        if not self.is_driver_worker:
            return None

        # Sample the next token.
        output: SamplerOutput = self.model.sample(
            logits=logits,
            sampling_metadata=sampling_metadata,
        )

<<<<<<< HEAD
        # Anyscale start
        if anyscale_envs.ENABLE_JSON_MODE:
            output = self._mark_output_failed_if_needed(output, failed_indices)
        # Anyscale end
=======
        if self.return_hidden_states:
            # we only need to pass hidden states of most recent token
            assert seq_group_metadata_list is not None
            if seq_group_metadata_list[0].is_prompt:
                hidden_states = hidden_states.index_select(
                    0, sampling_metadata.selected_token_indices)
            output.hidden_states = hidden_states
>>>>>>> c2462129

        return output

    # Anyscale start
    def _mark_output_failed_if_needed(
            self, sampler_output: Optional[SamplerOutput],
            failed_indices: Optional[List[int]]) -> Optional[SamplerOutput]:
        if sampler_output is None or failed_indices is None:
            return sampler_output

        sampler_output.mark_sequence_group_failed(failed_indices)
        return sampler_output

    # Anyscale end

    @torch.inference_mode()
    def profile_run(self) -> None:
        # Enable top-k sampling to reflect the accurate memory usage.
        sampling_params = SamplingParams(top_p=0.99, top_k=self.vocab_size - 1)
        max_num_batched_tokens = self.scheduler_config.max_num_batched_tokens
        max_num_seqs = self.scheduler_config.max_num_seqs
        # This represents the maximum number of different requests
        # that will have unique loras, an therefore the max amount of memory
        # consumption create dummy lora request copies from the lora request
        # passed in, which contains a lora from the lora warmup path.
        dummy_lora_requests: List[LoRARequest] = []
        dummy_lora_requests_per_seq: List[LoRARequest] = []
        if self.lora_config:
            assert self.lora_manager is not None
            with self.lora_manager.dummy_lora_cache():
                for idx in range(self.lora_config.max_loras):
                    lora_id = idx + 1
                    dummy_lora_request = LoRARequest(
                        lora_name=f"warmup_{lora_id}",
                        lora_int_id=lora_id,
                        lora_local_path="/not/a/real/path",
                    )
                    self.lora_manager.add_dummy_lora(dummy_lora_request,
                                                     rank=LORA_WARMUP_RANK)
                    dummy_lora_requests.append(dummy_lora_request)
                dummy_lora_requests_per_seq = [
                    dummy_lora_requests[idx % len(dummy_lora_requests)]
                    for idx in range(max_num_seqs)
                ]

        # Profile memory usage with max_num_sequences sequences and the total
        # number of tokens equal to max_num_batched_tokens.
        seqs: List[SequenceGroupMetadata] = []
        # Additional GPU memory may be needed for vision encoding, which needs
        # to be accounted for when calculating the GPU blocks for
        # vLLM blocker manager.
        # To exercise the worst scenario for GPU memory consumption,
        # the number of seqs (batch_size) is chosen to maximize the number
        # of images processed.
        model_config = self.model_config
        vlm_config = self.vision_language_config

        if vlm_config:
            max_num_seqs = min(
                max_num_seqs,
                int(max_num_batched_tokens / vlm_config.image_feature_size))
        for group_id in range(max_num_seqs):
            seq_len = (max_num_batched_tokens // max_num_seqs +
                       (group_id < max_num_batched_tokens % max_num_seqs))

            if vlm_config is None:
                seq_data = SequenceData([0] * seq_len)
                dummy_multi_modal_data = None
            else:
                seq_data, dummy_multi_modal_data = MULTIMODAL_REGISTRY \
                    .dummy_data_for_profiling(seq_len, model_config, vlm_config)

            seq = SequenceGroupMetadata(
                request_id=str(group_id),
                is_prompt=True,
                seq_data={group_id: seq_data},
                sampling_params=sampling_params,
                block_tables=None,
                lora_request=dummy_lora_requests_per_seq[group_id]
                if dummy_lora_requests_per_seq else None,
                multi_modal_data=dummy_multi_modal_data,
            )
            seqs.append(seq)

        # Run the model with the dummy inputs.
        num_layers = self.model_config.get_num_layers(self.parallel_config)
        kv_caches = [None] * num_layers
        self.execute_model(seqs, kv_caches)
        torch.cuda.synchronize()
        return

    def remove_all_loras(self):
        if not self.lora_manager:
            raise RuntimeError("LoRA is not enabled.")
        self.lora_manager.remove_all_loras()

    def set_active_loras(self, lora_requests: Set[LoRARequest],
                         lora_mapping: LoRAMapping) -> None:
        if not self.lora_manager:
            raise RuntimeError("LoRA is not enabled.")
        self.lora_manager.set_active_loras(lora_requests, lora_mapping)

    def add_lora(self, lora_request: LoRARequest) -> bool:
        if not self.lora_manager:
            raise RuntimeError("LoRA is not enabled.")
        return self.lora_manager.add_lora(lora_request)

    def remove_lora(self, lora_id: int) -> bool:
        if not self.lora_manager:
            raise RuntimeError("LoRA is not enabled.")
        return self.lora_manager.remove_lora(lora_id)

    def pin_lora(self, lora_id: int) -> bool:
        if not self.lora_manager:
            raise RuntimeError("LoRA is not enabled.")
        return self.lora_manager.pin_lora(lora_id)

    def list_loras(self) -> Set[int]:
        if not self.lora_manager:
            raise RuntimeError("LoRA is not enabled.")
        return self.lora_manager.list_loras()

    @torch.inference_mode()
    def capture_model(self, kv_caches: List[torch.Tensor]) -> None:
        """Cuda graph capture a model.

        Note that CUDA graph's performance gain is negligible if number
        of batched tokens are larger than 200. And since CUDA graph
        requires fixed sized tensors, supporting large/variable batch
        size requires high GPU memory overhead. Thus, vLLM only captures
        decoding requests. Mixed batch (chunked prefill + decoding) or
        prefill requests are not captured.

        Since it is used for decoding-only, it assumes there's only 1 token
        per sequence in the batch.
        """
        assert not self.model_config.enforce_eager
        logger.info("Capturing the model for CUDA graphs. This may lead to "
                    "unexpected consequences if the model is not static. To "
                    "run the model in eager mode, set 'enforce_eager=True' or "
                    "use '--enforce-eager' in the CLI.")
        logger.info("CUDA graphs can take additional 1~3 GiB memory per GPU. "
                    "If you are running out of memory, consider decreasing "
                    "`gpu_memory_utilization` or enforcing eager mode. "
                    "You can also reduce the `max_num_seqs` as needed "
                    "to decrease memory usage.")
        start_time = time.perf_counter()

        # Prepare dummy inputs. These will be reused for all batch sizes.
        max_batch_size = max(_BATCH_SIZES_TO_CAPTURE)
        input_tokens = torch.zeros(max_batch_size, dtype=torch.long).cuda()
        input_positions = torch.zeros(max_batch_size, dtype=torch.long).cuda()
        slot_mapping = torch.empty(max_batch_size, dtype=torch.long).cuda()
        slot_mapping.fill_(_PAD_SLOT_ID)
        seq_lens = torch.ones(max_batch_size, dtype=torch.int32).cuda()
        block_tables = torch.from_numpy(self.graph_block_tables).cuda()

        # Prepare buffer for outputs. These will be reused for all batch sizes.
        # It will be filled after the first graph capture.
        hidden_states: Optional[torch.Tensor] = None

        graph_batch_size = _get_graph_batch_size(
            self.scheduler_config.max_num_seqs)
        batch_size_capture_list = [
            bs for bs in _BATCH_SIZES_TO_CAPTURE if bs <= graph_batch_size
        ]

        with graph_capture() as graph_capture_context:
            # NOTE: Capturing the largest batch size first may help reduce the
            # memory usage of CUDA graph.
            for batch_size in reversed(batch_size_capture_list):
                # Create dummy attn_metadata.
                attn_metadata = self.attn_backend.make_metadata(
                    num_prefills=0,
                    num_prefill_tokens=0,
                    num_decode_tokens=batch_size,
                    slot_mapping=slot_mapping[:batch_size],
                    seq_lens=None,
                    seq_lens_tensor=seq_lens[:batch_size],
                    max_query_len=None,
                    max_prefill_seq_len=0,
                    max_decode_seq_len=self.max_seq_len_to_capture,
                    query_start_loc=None,
                    seq_start_loc=None,
                    context_lens_tensor=None,
                    block_tables=block_tables[:batch_size],
                    use_cuda_graph=True,
                )

                if self.lora_config:
                    lora_mapping = LoRAMapping(
                        [0] * batch_size,
                        [0] * batch_size,
                    )
                    self.set_active_loras(set(), lora_mapping)

                graph_runner = CUDAGraphRunner(self.model)
                hidden_states = graph_runner.capture(
                    input_tokens[:batch_size],
                    input_positions[:batch_size],
                    hidden_states[:batch_size]
                    if hidden_states is not None else None,
                    kv_caches,
                    attn_metadata,
                    memory_pool=self.graph_memory_pool,
                    stream=graph_capture_context.stream,
                )
                self.graph_memory_pool = graph_runner.graph.pool()
                self.graph_runners[batch_size] = graph_runner

        end_time = time.perf_counter()
        elapsed_time = end_time - start_time
        # This usually takes < 10 seconds.
        logger.info("Graph capturing finished in %.0f secs.", elapsed_time)

    @property
    def vocab_size(self) -> int:
        return self.model_config.get_vocab_size()


class CUDAGraphRunner:

    def __init__(self, model: nn.Module):
        self.model = model
        self.input_buffers: Dict[str, torch.Tensor] = {}
        self.output_buffers: Dict[str, torch.Tensor] = {}

        self._graph: Optional[torch.cuda.CUDAGraph] = None

    @property
    def graph(self):
        assert self._graph is not None
        return self._graph

    def capture(
        self,
        input_ids: torch.Tensor,
        positions: torch.Tensor,
        hidden_states: Optional[torch.Tensor],
        kv_caches: List[torch.Tensor],
        attn_metadata: AttentionMetadata,
        memory_pool: Optional[Tuple[int, int]],
        stream: torch.cuda.Stream,
        **kwargs,
    ) -> torch.Tensor:
        assert self._graph is None
        # Run the model a few times without capturing the graph.
        # This is to make sure that the captured graph does not include the
        # kernel launches for initial benchmarking (e.g., Triton autotune).
        # Note one iteration is not enough for torch.jit.script
        for _ in range(_NUM_WARMUP_ITERS):
            self.model(
                input_ids,
                positions,
                kv_caches,
                attn_metadata,
                **kwargs,
            )
        torch.cuda.synchronize()

        # Capture the graph.
        self._graph = torch.cuda.CUDAGraph()
        with torch.cuda.graph(self._graph, pool=memory_pool, stream=stream):
            output_hidden_states = self.model(
                input_ids,
                positions,
                kv_caches,
                attn_metadata,
                **kwargs,
            )
            if hidden_states is not None:
                hidden_states.copy_(output_hidden_states)
            else:
                hidden_states = output_hidden_states
            del output_hidden_states
            # make sure `output_hidden_states` is deleted
            # in the graph's memory pool
            gc.collect()
        torch.cuda.synchronize()

        # Save the input and output buffers.
        self.input_buffers = {
            "input_ids": input_ids,
            "positions": positions,
            "kv_caches": kv_caches,
            "slot_mapping": attn_metadata.slot_mapping,
            "seq_lens_tensor": attn_metadata.decode_metadata.seq_lens_tensor,
            "block_tables": attn_metadata.decode_metadata.block_tables,
        }
        self.output_buffers = {"hidden_states": hidden_states}
        return hidden_states

    def forward(
        self,
        input_ids: torch.Tensor,
        positions: torch.Tensor,
        kv_caches: List[torch.Tensor],
        attn_metadata: AttentionMetadata,
        **kwargs,
    ) -> torch.Tensor:
        # KV caches are fixed tensors, so we don't need to copy them.
        del kv_caches

        # Copy the input tensors to the input buffers.
        self.input_buffers["input_ids"].copy_(input_ids, non_blocking=True)
        self.input_buffers["positions"].copy_(positions, non_blocking=True)
        self.input_buffers["slot_mapping"].copy_(attn_metadata.slot_mapping,
                                                 non_blocking=True)
        self.input_buffers["seq_lens_tensor"].copy_(
            attn_metadata.decode_metadata.seq_lens_tensor, non_blocking=True)
        self.input_buffers["block_tables"].copy_(
            attn_metadata.decode_metadata.block_tables, non_blocking=True)
        # Run the graph.
        self.graph.replay()

        # Return the output tensor.
        return self.output_buffers["hidden_states"]

    def __call__(self, *args, **kwargs):
        return self.forward(*args, **kwargs)


def _get_graph_batch_size(batch_size: int) -> int:
    """Returns the padded batch size given actual batch size.

    Batch sizes are 1, 2, 4, _BATCH_SIZE_ALIGNMENT,
    2*_BATCH_SIZE_ALIGNMENT, 3*_BATCH_SIZE_ALIGNMENT...
    """
    if batch_size <= 2:
        return batch_size
    elif batch_size <= 4:
        return 4
    else:
        return ((batch_size + _BATCH_SIZE_ALIGNMENT - 1) //
                _BATCH_SIZE_ALIGNMENT * _BATCH_SIZE_ALIGNMENT)


def _is_block_tables_empty(block_tables: Union[None, Dict]):
    """
    Check if block_tables is None or a dictionary with all None values.
    """
    if block_tables is None:
        return True
    if isinstance(block_tables, dict) and all(
            value is None for value in block_tables.values()):
        return True
    return False<|MERGE_RESOLUTION|>--- conflicted
+++ resolved
@@ -797,12 +797,11 @@
             sampling_metadata=sampling_metadata,
         )
 
-<<<<<<< HEAD
         # Anyscale start
         if anyscale_envs.ENABLE_JSON_MODE:
             output = self._mark_output_failed_if_needed(output, failed_indices)
         # Anyscale end
-=======
+
         if self.return_hidden_states:
             # we only need to pass hidden states of most recent token
             assert seq_group_metadata_list is not None
@@ -810,7 +809,6 @@
                 hidden_states = hidden_states.index_select(
                     0, sampling_metadata.selected_token_indices)
             output.hidden_states = hidden_states
->>>>>>> c2462129
 
         return output
 
