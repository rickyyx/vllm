import dataclasses
import gc
import time
import warnings
from collections import defaultdict
from typing import (TYPE_CHECKING, Any, Dict, List, Mapping, Optional, Set,
                    Tuple, Type, TypeVar, Union)

import numpy as np
import torch
import torch.distributed
import torch.nn as nn

from vllm.anyscale import anyscale_envs

try:
    from flashinfer import BatchDecodeWithPagedKVCacheWrapper
    from flashinfer.decode import CUDAGraphBatchDecodeWithPagedKVCacheWrapper
    from flashinfer.prefill import BatchPrefillWithPagedKVCacheWrapper
    FLASHINFER_WORKSPACE_BUFFER_SIZE = 128 * 1024 * 1024
except ImportError:
    BatchDecodeWithPagedKVCacheWrapper = None
    CUDAGraphBatchDecodeWithPagedKVCacheWrapper = None
    BatchPrefillWithPagedKVCacheWrapper = None
    FLASHINFER_WORKSPACE_BUFFER_SIZE = 0

from vllm.attention import AttentionMetadata, get_attn_backend
from vllm.config import (CacheConfig, DeviceConfig, LoadConfig, LoRAConfig,
                         ModelConfig, ParallelConfig, SchedulerConfig,
                         VisionLanguageConfig)
from vllm.distributed import get_pp_group
from vllm.distributed.parallel_state import graph_capture
from vllm.inputs import INPUT_REGISTRY
from vllm.logger import init_logger
from vllm.lora.layers import LoRAMapping
from vllm.lora.request import LoRARequest
from vllm.lora.worker_manager import LRUCacheWorkerLoRAManager
from vllm.model_executor import SamplingMetadata
from vllm.model_executor.model_loader import get_model
from vllm.model_executor.model_loader.tensorizer import TensorizerConfig
from vllm.model_executor.models.interfaces import supports_lora
from vllm.multimodal import (MULTIMODAL_REGISTRY, BatchedTensors,
                             MultiModalInputs)
from vllm.sampling_params import SamplingParams
from vllm.sequence import (IntermediateTensors, SamplerOutput,
                           SequenceGroupMetadata)
from vllm.utils import (CudaMemoryProfiler, get_kv_cache_torch_dtype, is_hip,
                        is_pin_memory_available, make_tensor_with_pad)
from vllm.worker.model_runner_base import (
    ModelRunnerBase, ModelRunnerInputBase,
    _add_attn_metadata_broadcastable_dict,
    _add_sampling_metadata_broadcastable_dict,
    _init_attn_metadata_from_tensor_dict,
    _init_sampling_metadata_from_tensor_dict)

if TYPE_CHECKING:
    from vllm.attention.backends.abstract import AttentionBackend

logger = init_logger(__name__)

_PAD_SLOT_ID = -1
LORA_WARMUP_RANK = 8
_BATCH_SIZE_ALIGNMENT = 8
# Capture graphs for token size 1, 2, 4, 8, 16, 24, 32, 40, ..., 256.
# NOTE: _get_graph_batch_size needs to be updated if this list is changed.
_BATCH_SIZES_TO_CAPTURE = [1, 2, 4] + [
    _BATCH_SIZE_ALIGNMENT * i for i in range(1, 33)
]
_NUM_WARMUP_ITERS = 2

TModelInputForGPU = TypeVar('TModelInputForGPU', bound="ModelInputForGPU")


@dataclasses.dataclass(frozen=True)
class ModelInputForGPU(ModelRunnerInputBase):
    """
    This base class contains metadata needed for the base model forward pass
    but not metadata for possible additional steps, e.g., sampling. Model
    runners that run additional steps should subclass this method to add
    additional fields.
    """
    input_tokens: Optional[torch.Tensor] = None
    input_positions: Optional[torch.Tensor] = None
    seq_lens: Optional[List[int]] = None
    query_lens: Optional[List[int]] = None
    lora_mapping: Optional["LoRAMapping"] = None
    lora_requests: Optional[Set[LoRARequest]] = None
    attn_metadata: Optional["AttentionMetadata"] = None
    multi_modal_kwargs: Optional[Mapping[str, BatchedTensors]] = None
    request_ids_to_seq_ids: Optional[Dict[str, List[int]]] = None
    finished_requests_ids: Optional[List[str]] = None
    virtual_engine: int = 0

    def as_broadcastable_tensor_dict(self) -> Dict[str, Any]:
        tensor_dict = {
            "input_tokens": self.input_tokens,
            "input_positions": self.input_positions,
            "lora_requests": self.lora_requests,
            "lora_mapping": self.lora_mapping,
            "multi_modal_kwargs": self.multi_modal_kwargs,
            "virtual_engine": self.virtual_engine,
            "request_ids_to_seq_ids": self.request_ids_to_seq_ids,
            "finished_requests_ids": self.finished_requests_ids,
        }
        _add_attn_metadata_broadcastable_dict(tensor_dict, self.attn_metadata)
        return tensor_dict

    @classmethod
    def from_broadcasted_tensor_dict(
        cls: Type[TModelInputForGPU],
        tensor_dict: Dict[str, Any],
        attn_backend: Optional["AttentionBackend"] = None,
    ) -> TModelInputForGPU:
        if attn_backend is not None:
            tensor_dict = _init_attn_metadata_from_tensor_dict(
                attn_backend, tensor_dict)
        return cls(**tensor_dict)


@dataclasses.dataclass(frozen=True)
class ModelInputForGPUWithSamplingMetadata(ModelInputForGPU):
    """
    Used by the ModelRunner.
    """
    sampling_metadata: Optional["SamplingMetadata"] = None
    # Used for speculative decoding. We do not broadcast it because it is only
    # used by the driver worker.
    is_prompt: Optional[bool] = None

    def as_broadcastable_tensor_dict(self) -> Dict[str, Any]:
        tensor_dict = {
            "input_tokens": self.input_tokens,
            "input_positions": self.input_positions,
            "lora_requests": self.lora_requests,
            "lora_mapping": self.lora_mapping,
            "multi_modal_kwargs": self.multi_modal_kwargs,
            "virtual_engine": self.virtual_engine,
            "request_ids_to_seq_ids": self.request_ids_to_seq_ids,
            "finished_requests_ids": self.finished_requests_ids,
        }
        _add_attn_metadata_broadcastable_dict(tensor_dict, self.attn_metadata)
        _add_sampling_metadata_broadcastable_dict(tensor_dict,
                                                  self.sampling_metadata)
        return tensor_dict

    @classmethod
    def from_broadcasted_tensor_dict(
        cls,
        tensor_dict: Dict[str, Any],
        attn_backend: Optional["AttentionBackend"] = None,
    ) -> "ModelInputForGPUWithSamplingMetadata":
        tensor_dict = _init_sampling_metadata_from_tensor_dict(tensor_dict)
        if attn_backend is not None:
            tensor_dict = _init_attn_metadata_from_tensor_dict(
                attn_backend, tensor_dict)
        return cls(**tensor_dict)


class GPUModelRunnerBase(ModelRunnerBase[TModelInputForGPU]):
    """
    Helper class for shared methods between GPU model runners.
    """
    _model_input_cls: Type[TModelInputForGPU]

    def __init__(
        self,
        model_config: ModelConfig,
        parallel_config: ParallelConfig,
        scheduler_config: SchedulerConfig,
        device_config: DeviceConfig,
        cache_config: CacheConfig,
        load_config: LoadConfig,
        lora_config: Optional[LoRAConfig],
        kv_cache_dtype: Optional[str] = "auto",
        is_driver_worker: bool = False,
        vision_language_config: Optional[VisionLanguageConfig] = None,
        return_hidden_states: bool = False,
    ):
        self.model_config = model_config
        self.parallel_config = parallel_config
        self.scheduler_config = scheduler_config
        self.device_config = device_config
        self.cache_config = cache_config
        self.lora_config = lora_config
        self.load_config = load_config
        self.is_driver_worker = is_driver_worker
        self.vision_language_config = vision_language_config
        self.return_hidden_states = return_hidden_states

        self.device = self.device_config.device
        self.pin_memory = is_pin_memory_available()

        self.kv_cache_dtype = kv_cache_dtype
        self.sliding_window = model_config.get_sliding_window()
        self.block_size = cache_config.block_size
        self.max_seq_len_to_capture = self.model_config.max_seq_len_to_capture

        self.graph_runners: List[Dict[int, CUDAGraphRunner]] = [
            {} for _ in range(self.parallel_config.pipeline_parallel_size)
        ]
        self.graph_memory_pool: Optional[Tuple[
            int, int]] = None  # Set during graph capture.

        self.has_seqlen_agnostic = model_config.contains_seqlen_agnostic_layers(
            parallel_config)

        # When using CUDA graph, the input block tables must be padded to
        # max_seq_len_to_capture. However, creating the block table in
        # Python can be expensive. To optimize this, we cache the block table
        # in numpy and only copy the actual input content at every iteration.
        # The shape of the cached block table will be
        # (max batch size to capture, max context len to capture / block size).
        self.graph_block_tables = np.zeros(
            (max(_BATCH_SIZES_TO_CAPTURE), self.get_max_block_per_batch()),
            dtype=np.int32)
        num_attn_heads = self.model_config.get_num_attention_heads(
            self.parallel_config)
        self.attn_backend = get_attn_backend(
            num_attn_heads,
            self.model_config.get_head_size(),
            self.model_config.get_num_kv_heads(self.parallel_config),
            self.model_config.get_sliding_window(),
            self.model_config.dtype,
            self.kv_cache_dtype,
            self.block_size,
        ) if num_attn_heads else None

        # Multi-modal data support
        self.multi_modal_input_mapper = MULTIMODAL_REGISTRY \
            .create_input_mapper(self.model_config)

        # Lazy initialization
        self.model: nn.Module  # Set after load_model
        # Set after load_model.
        self.lora_manager: Optional[LRUCacheWorkerLoRAManager] = None

        self.flashinfer_decode_workspace_buffer = None
        self.flashinfer_decode_wrapper = None
        self.flashinfer_prefill_workspace_buffer = None
        self.flashinfer_prefill_wrapper = None

    def load_model(self) -> None:
        with CudaMemoryProfiler() as m:
            self.model = get_model(
                model_config=self.model_config,
                device_config=self.device_config,
                load_config=self.load_config,
                lora_config=self.lora_config,
                vision_language_config=self.vision_language_config,
                parallel_config=self.parallel_config,
                scheduler_config=self.scheduler_config,
                cache_config=self.cache_config,
            )

        self.model_memory_usage = m.consumed_memory
        logger.info("Loading model weights took %.4f GB",
                    self.model_memory_usage / float(2**30))

        # Anyscale start
        if anyscale_envs.ENABLE_JSON_MODE:
            logit_processor = getattr(self.model, "logits_processor", None)
            assert logit_processor is not None
            logit_processor.initialize(self.model_config.tokenizer)
        # Anyscale end

        if self.lora_config:
            assert supports_lora(self.model), "Model does not support LoRA"

            self.lora_manager = LRUCacheWorkerLoRAManager(
                self.scheduler_config.max_num_seqs,
                self.scheduler_config.max_num_batched_tokens,
                self.vocab_size,
                self.lora_config,
                self.device,
                self.model.embedding_modules,
                self.model.embedding_padding_modules,
                max_position_embeddings=self.model.config.
                max_position_embeddings,
            )
            self.model = self.lora_manager.create_lora_manager(self.model)

        if self.kv_cache_dtype == "fp8" and is_hip():
            # Currently only ROCm accepts kv-cache scaling factors
            # via quantization_param_path and this will be deprecated
            # in the future.
            if self.model_config.quantization_param_path is not None:
                if callable(getattr(self.model, "load_kv_cache_scales", None)):
                    warnings.warn(
                        "Loading kv cache scaling factor from JSON is "
                        "deprecated and will be removed. Please include "
                        "kv cache scaling factors in the model checkpoint.",
                        FutureWarning,
                        stacklevel=2)
                    self.model.load_kv_cache_scales(
                        self.model_config.quantization_param_path)
                    logger.info("Loaded KV cache scaling factors from %s",
                                self.model_config.quantization_param_path)
                else:
                    raise RuntimeError(
                        "Using FP8 KV cache and scaling factors provided but "
                        "model %s does not support loading scaling factors.",
                        self.model.__class__)
            else:
                logger.warning(
                    "Using FP8 KV cache but no scaling factors "
                    "provided. Defaulting to scaling factors of 1.0. "
                    "This may lead to less accurate results!")

    def save_sharded_state(
        self,
        path: str,
        pattern: Optional[str] = None,
        max_size: Optional[int] = None,
    ) -> None:
        from vllm.model_executor.model_loader.loader import ShardedStateLoader
        ShardedStateLoader.save_model(
            self.model,
            path,
            pattern=pattern,
            max_size=max_size,
        )

    def save_tensorized_model(
        self,
        tensorizer_config: TensorizerConfig,
    ) -> None:
        from vllm.model_executor.model_loader.loader import TensorizerLoader
        TensorizerLoader.save_model(
            self.model,
            tensorizer_config=tensorizer_config,
        )

    def get_max_block_per_batch(self) -> int:
        block_size = self.block_size
        return (self.max_seq_len_to_capture + block_size - 1) // block_size

    def _prepare_model_input_tensors(
        self,
        seq_group_metadata_list: List[SequenceGroupMetadata],
        finished_requests_ids: Optional[List[str]] = None
    ) -> TModelInputForGPU:
        """Helper method to prepare the model input based on a given sequence
        group. Prepares metadata needed for the base model forward pass but not
        metadata for possible additional steps, e.g., sampling.

        The API assumes seq_group_metadata_list is sorted by prefill -> decode.

        The result tensors and data structure also batches input in prefill
        -> decode order. For example,

        - input_tokens[:num_prefill_tokens] contains prefill tokens.
        - input_tokens[num_prefill_tokens:] contains decode tokens.

        If cuda graph is required, this API automatically pads inputs.
        """
        input_tokens: List[int] = []
        input_positions: List[int] = []
        slot_mapping: List[int] = []
        lora_index_mapping: List[int] = []
        lora_prompt_mapping: List[int] = []
        lora_requests: Set[LoRARequest] = set()

        seq_lens: List[int] = []
        prefill_seq_lens: List[int] = []
        decode_seq_lens: List[int] = []
        context_lens: List[int] = []
        query_lens: List[int] = []
        block_tables: List[List[int]] = []
        multi_modal_inputs_list: List[MultiModalInputs] = []
        request_ids_to_seq_ids: Dict[str, List[int]] = defaultdict(list)
        decode_only = True
        num_prefills = 0
        num_prefill_tokens = 0
        num_decode_tokens = 0

        # The following fields are only for flashinfer
        # Please follow https://docs.flashinfer.ai/tutorials/kv_layout.html#page-layout
        # for the precise definition of the following fields.
        # An example:
        # request 1, page indices [0, 5, 8]
        # request 2, page indices [1, 6, 7]
        # request 3, page indices [3, 4]
        # paged_kv_indices is a concatenation of page indices of all requests:
        # [0, 5, 8, 1, 6, 7, 3, 4]
        # paged_kv_indptr is used to index into paged_kv_indices:
        # [0, 3, 6, 8]
        paged_kv_indices: List[int] = []
        # 0 at the beginning of paged_kv_indptr indicates the start of the
        # first request’s page indices in the paged_kv_indices list.
        paged_kv_indptr: List[int] = [0]
        # paged_kv_last_page_len is the length of the last page of each request
        paged_kv_last_page_len: List[int] = []

        if len(seq_group_metadata_list) == 0:
            return self._model_input_cls()

        if self.sliding_window is not None:
            sliding_window_blocks = (self.sliding_window + self.block_size -
                                     1) // self.block_size
            block_aligned_sliding_window = \
                sliding_window_blocks * self.block_size

        for seq_group_metadata in seq_group_metadata_list:
            seq_ids = list(seq_group_metadata.seq_data.keys())
            is_prompt = seq_group_metadata.is_prompt

            for seq_id in seq_ids:
                computed_block_nums = seq_group_metadata.computed_block_nums
                if (self.scheduler_config is not None
                        and self.scheduler_config.chunked_prefill_enabled
                        and not (computed_block_nums is None
                                 or computed_block_nums == [])):
                    raise RuntimeError(
                        "chunked prefill cannot be used with prefix caching "
                        "now.")

                seq_data = seq_group_metadata.seq_data[seq_id]
                if is_prompt:
                    context_len = seq_data.get_num_computed_tokens()
                else:
                    # get_num_computed_tokens is incorrect for spec decoding.
                    # So, we should have a special logic here.
                    # TODO(sang): Fix it.
                    context_len = seq_data.get_len() - 1

                seq_len = min(
                    seq_data.get_len(),
                    context_len + seq_group_metadata.token_chunk_size)
                if is_prompt:
                    tokens = seq_data.get_token_ids()[context_len:seq_len]
                else:
                    # Optimization. get_token_ids requires the entire copy of
                    # tokens.
                    tokens = [seq_data.get_last_token_id()]

                # Prefix cache was hit.
                # Prefix is not supported with sliding_window
                prefix_cache_hit = (computed_block_nums is not None
                                    and len(computed_block_nums) > 0
                                    and self.sliding_window is None
                                    and is_prompt)

                # These are seq_len/context_len capped to the sliding window.
                # They are passed to decode kernel.
                # We still need original seq_len/context_len to compute slot
                # mapping (and input position) below.
                curr_sliding_window_blocks = None
                sliding_seq_len = seq_len
                sliding_context_len = context_len

                # TODO(sang): This is a hack to make sliding window work with
                # paged attn. We can remove it if we make paged attn kernel
                # to properly handle slinding window attn.
                if (self.sliding_window is not None and not is_prompt):
                    curr_sliding_window_blocks = sliding_window_blocks
                    if self.scheduler_config.use_v2_block_manager:
                        # number of elements in last block
                        suff_len = seq_len % self.block_size
                        sliding_seq_len = min(
                            seq_len, block_aligned_sliding_window + suff_len)
                        if suff_len > 0:
                            curr_sliding_window_blocks += 1
                    else:
                        sliding_seq_len = min(seq_len, self.sliding_window)
                    sliding_context_len = sliding_seq_len - 1

                # TODO(sang): Combine chunked prefill and prefix caching by
                # only allowing multiple of block_size chunk size.
                # NOTE: This only works for oooooooxxx style attention.
                if prefix_cache_hit:
                    assert computed_block_nums is not None
                    context_len = len(computed_block_nums) * self.block_size
                    tokens = tokens[context_len:]

                    # need to think what to set it to when we have both sliding
                    # window and prefix caching...
                    assert self.sliding_window is None, \
                        "Prefix caching is not supported with sliding window"
                    sliding_context_len = context_len

                    if self.attn_backend.get_name() == "flash-attn":
                        # NOTE(woosuk): For flash-attn, the block table should
                        # include the entries for the incoming prefill tokens.
                        # TODO(woosuk): This is a temporary fix. We should
                        # provide a unified interface for different backends.
                        block_table = seq_group_metadata.block_tables[seq_id]
                    else:
                        block_table = computed_block_nums
                elif (self.scheduler_config.chunked_prefill_enabled
                      or not is_prompt):
                    if seq_group_metadata.block_tables is not None:
                        # chunked prefill or decode
                        block_table = seq_group_metadata.block_tables[seq_id]
                        if curr_sliding_window_blocks is not None:
                            block_table = block_table[
                                -curr_sliding_window_blocks:]
                    else:
                        # Only happens when memory profiling runs.
                        block_table = []
                else:
                    # Prefill without chunked prefill or memory profiling.
                    block_table = []
                block_tables.append(block_table)

                seq_lens.append(sliding_seq_len)
                context_lens.append(sliding_context_len)
                query_len = sliding_seq_len - sliding_context_len
                query_lens.append(query_len)
                input_tokens.extend(tokens)
                input_positions.extend(list(range(context_len, seq_len)))
                lora_id = seq_group_metadata.lora_int_id

                if is_prompt:
                    assert len(seq_ids) == 1
                    num_prefills += 1
                    num_prefill_tokens += len(tokens)
                    decode_only = False
                    prefill_seq_lens.append(seq_len)
                else:
                    assert query_len == 1, (
                        "seq_len: {}, context_len: {}, query_len: {}".format(
                            seq_len, context_len, query_len))
                    num_decode_tokens += query_len
                    decode_seq_lens.append(sliding_seq_len)

                if lora_id > 0:
                    lora_requests.add(seq_group_metadata.lora_request)

                lora_index_mapping += [lora_id] * query_len
                lora_prompt_mapping.extend(
                    [lora_id] *
                    (query_len if seq_group_metadata.sampling_params
                     and seq_group_metadata.sampling_params.prompt_logprobs
                     is not None else 1))

                mm_data = seq_group_metadata.multi_modal_data
                if mm_data:
                    # Process multi-modal data
                    mm_kwargs = self.multi_modal_input_mapper(mm_data)
                    multi_modal_inputs_list.append(mm_kwargs)

                is_profile_run = _is_block_tables_empty(
                    seq_group_metadata.block_tables)
                if is_profile_run:
                    # During memory profiling, the block tables are not
                    # initialized yet. In this case, we just use a dummy
                    # slot mapping.
                    # In embeddings, the block tables are {seq_id: None}.
                    slot_mapping.extend([_PAD_SLOT_ID] * seq_len)
                    continue

                # Compute the slot mapping.
                block_table = seq_group_metadata.block_tables[seq_id]

                # Mask the [0, start_idx) tokens of the prompt with
                # _PAD_SLOT_ID, where start_idx is max(0, seq_len -
                # sliding_window). For example, if the prompt len is 10,
                # sliding window is 8, and block size is 4, the first two
                # tokens are masked and the slot mapping will be
                # [-1, -1, 2, 3, 4, 5, 6, 7, 0, 1].
                start_idx = 0
                if self.sliding_window is not None:
                    if is_prompt:
                        assert self.scheduler_config.use_v2_block_manager \
                            or context_len == 0, (
                            "Prefix caching is currently not supported with "
                            "sliding window attention in V1 block manager")
                    # It is an optimization. When it is decoding, it is always
                    # 0. When prefill, we use it to not write slots to kv cache
                    # to save memory.
                    start_idx = max(0, query_len - self.sliding_window)

                for i in range(context_len, seq_len):
                    if i < start_idx:
                        slot_mapping.append(_PAD_SLOT_ID)
                        continue

                    block_number = block_table[i // self.block_size]
                    block_offset = i % self.block_size
                    slot = block_number * self.block_size + block_offset
                    slot_mapping.append(slot)

                # Prepare input tensors for flashinfer
                if self.attn_backend.get_name() == "flashinfer":
                    seq_len = seq_data.get_len()
                    # Get the number of valid blocks based on sequence length.
                    # If seq_len = 16, block_size = 16,
                    # block_table_bound is 1 with 1 valid block.
                    # If seq_len = 15, block_size = 16,
                    # block_table_bound is 0 + 1 with 1 valid block.
                    block_table_bound = seq_len // self.block_size + 1 \
                                        if seq_len % self.block_size != 0 \
                                        else seq_len // self.block_size

                    paged_kv_indices.extend(block_table[:block_table_bound])
                    paged_kv_indptr.append(paged_kv_indptr[-1] +
                                           block_table_bound)

                    last_page_len = seq_len % self.block_size
                    if last_page_len == 0:
                        last_page_len = self.block_size
                    paged_kv_last_page_len.append(last_page_len)

        batch_size = len(input_tokens)
        max_query_len = max(query_lens)
        max_prefill_seq_len = max(prefill_seq_lens, default=0)
        max_decode_seq_len = max(decode_seq_lens, default=0)

        # If cuda graph can be used, pad tensors accordingly.
        # See `capture_model` API for more details.
        # vLLM uses cuda graph only for decoding requests.
        use_captured_graph = (
            decode_only and not self.model_config.enforce_eager
            and batch_size <= _BATCH_SIZES_TO_CAPTURE[-1]
            and max_decode_seq_len <= self.max_seq_len_to_capture)
        if use_captured_graph:
            graph_batch_size = _get_graph_batch_size(batch_size)
            assert graph_batch_size >= batch_size
            for _ in range(graph_batch_size - batch_size):
                input_tokens.append(0)
                input_positions.append(0)
                slot_mapping.append(_PAD_SLOT_ID)
                seq_lens.append(1)
                block_tables.append([])
                lora_index_mapping.append(0)

                if self.attn_backend.get_name() == "flashinfer":
                    last_paged_kv_indptr = paged_kv_indptr[-1]
                    paged_kv_indptr.append(last_paged_kv_indptr)
                    paged_kv_last_page_len.append(0)

            batch_size = graph_batch_size
            num_decode_tokens = batch_size

        if use_captured_graph:
            # The shape of graph_block_tables is
            # [max batch size, max context len // block size].
            input_block_tables = self.graph_block_tables[:batch_size]
            for i, block_table in enumerate(block_tables):
                if block_table:
                    input_block_tables[i, :len(block_table)] = block_table
            block_tables = torch.tensor(input_block_tables, device=self.device)
        else:
            max_block_table_len = max(
                len(block_table) for block_table in block_tables)
            block_tables = make_tensor_with_pad(
                block_tables,
                max_len=max_block_table_len,
                pad=0,
                dtype=torch.int,
                device=self.device,
            )
        assert max_query_len > 0, ("query_lens: {}".format(query_lens))

        context_lens_tensor = torch.tensor(context_lens,
                                           dtype=torch.int,
                                           device=self.device)

        seq_lens_tensor = torch.tensor(seq_lens,
                                       dtype=torch.int,
                                       device=self.device)
        query_lens_tensor = torch.tensor(query_lens,
                                         dtype=torch.long,
                                         device=self.device)
        query_start_loc = torch.zeros(query_lens_tensor.shape[0] + 1,
                                      dtype=torch.int32,
                                      device=self.device)
        seq_start_loc = torch.zeros(seq_lens_tensor.shape[0] + 1,
                                    dtype=torch.int32,
                                    device=self.device)

        torch.cumsum(seq_lens_tensor,
                     dim=0,
                     dtype=seq_start_loc.dtype,
                     out=seq_start_loc[1:])
        torch.cumsum(query_lens_tensor,
                     dim=0,
                     dtype=query_start_loc.dtype,
                     out=query_start_loc[1:])

        input_tokens_tensor = torch.tensor(input_tokens,
                                           dtype=torch.long,
                                           device=self.device)
        input_positions_tensor = torch.tensor(input_positions,
                                              dtype=torch.long,
                                              device=self.device)
        slot_mapping_tensor = torch.tensor(slot_mapping,
                                           dtype=torch.long,
                                           device=self.device)

        if self.attn_backend.get_name() == "flashinfer":
            if len(paged_kv_indptr) > 0:
                paged_kv_indices_tensor = torch.tensor(paged_kv_indices,
                                                       device='cpu',
                                                       dtype=torch.int)
                paged_kv_indptr_tensor = torch.tensor(paged_kv_indptr,
                                                      device='cpu',
                                                      dtype=torch.int)
                paged_kv_last_page_len_tensor = torch.tensor(
                    paged_kv_last_page_len, device='cpu', dtype=torch.int)
            else:
                paged_kv_indices_tensor = None
                paged_kv_indptr_tensor = None
                paged_kv_last_page_len_tensor = None

            kv_cache_dtype = get_kv_cache_torch_dtype(self.kv_cache_dtype,
                                                      self.model_config.dtype)

            attn_metadata = self.attn_backend.make_metadata(
                num_prefills=num_prefills,
                slot_mapping=slot_mapping_tensor,
                num_prefill_tokens=num_prefill_tokens,
                num_decode_tokens=num_decode_tokens,
                max_prefill_seq_len=max_prefill_seq_len,
                block_tables=block_tables,
                paged_kv_indptr=paged_kv_indptr_tensor,
                paged_kv_indices=paged_kv_indices_tensor,
                paged_kv_last_page_len=paged_kv_last_page_len_tensor,
                num_qo_heads=self.model_config.get_num_attention_heads(
                    self.parallel_config),
                num_kv_heads=self.model_config.get_num_kv_heads(
                    self.parallel_config),
                head_dim=self.model_config.get_head_size(),
                page_size=self.block_size,
                seq_start_loc=seq_start_loc,
                query_start_loc=query_start_loc,
                device=self.device,
                data_type=kv_cache_dtype,
                use_cuda_graph=use_captured_graph)

        else:
            attn_metadata = self.attn_backend.make_metadata(
                num_prefills=num_prefills,
                slot_mapping=slot_mapping_tensor,
                num_prefill_tokens=num_prefill_tokens,
                num_decode_tokens=num_decode_tokens,
                seq_lens=seq_lens,
                seq_lens_tensor=seq_lens_tensor,
                max_query_len=max_query_len,
                max_prefill_seq_len=max_prefill_seq_len,
                max_decode_seq_len=max_decode_seq_len,
                query_start_loc=query_start_loc,
                seq_start_loc=seq_start_loc,
                context_lens_tensor=context_lens_tensor,
                block_tables=block_tables,
                use_cuda_graph=use_captured_graph,
            )

        if self.lora_config:
            lora_mapping = LoRAMapping(
                lora_index_mapping,
                lora_prompt_mapping,
            )
        else:
            lora_mapping = None

        multi_modal_kwargs = MultiModalInputs.batch(multi_modal_inputs_list,
                                                    device=self.device)
        request_ids_to_seq_ids = {
            seq_group_metadata.request_id:
            list(seq_group_metadata.seq_data.keys())
            for seq_group_metadata in seq_group_metadata_list
        }
        return self._model_input_cls(
            input_tokens=input_tokens_tensor,
            input_positions=input_positions_tensor,
            attn_metadata=attn_metadata,
            seq_lens=seq_lens,
            query_lens=query_lens,
            lora_mapping=lora_mapping,
            lora_requests=lora_requests,
            multi_modal_kwargs=multi_modal_kwargs,
            request_ids_to_seq_ids=request_ids_to_seq_ids,
            finished_requests_ids=finished_requests_ids)

    @torch.inference_mode()
    def profile_run(self) -> None:
        # Enable top-k sampling to reflect the accurate memory usage.
        sampling_params = SamplingParams(top_p=0.99, top_k=self.vocab_size - 1)
        max_num_batched_tokens = self.scheduler_config.max_num_batched_tokens
        max_num_seqs = self.scheduler_config.max_num_seqs
        # This represents the maximum number of different requests
        # that will have unique loras, an therefore the max amount of memory
        # consumption create dummy lora request copies from the lora request
        # passed in, which contains a lora from the lora warmup path.
        dummy_lora_requests: List[LoRARequest] = []
        dummy_lora_requests_per_seq: List[LoRARequest] = []
        if self.lora_config:
            assert self.lora_manager is not None
            with self.lora_manager.dummy_lora_cache():
                for idx in range(self.lora_config.max_loras):
                    lora_id = idx + 1
                    dummy_lora_request = LoRARequest(
                        lora_name=f"warmup_{lora_id}",
                        lora_int_id=lora_id,
                        lora_local_path="/not/a/real/path",
                    )
                    self.lora_manager.add_dummy_lora(dummy_lora_request,
                                                     rank=LORA_WARMUP_RANK)
                    dummy_lora_requests.append(dummy_lora_request)
                dummy_lora_requests_per_seq = [
                    dummy_lora_requests[idx % len(dummy_lora_requests)]
                    for idx in range(max_num_seqs)
                ]

        # Profile memory usage with max_num_sequences sequences and the total
        # number of tokens equal to max_num_batched_tokens.
        seqs: List[SequenceGroupMetadata] = []
        # Additional GPU memory may be needed for vision encoding, which needs
        # to be accounted for when calculating the GPU blocks for
        # vLLM blocker manager.
        # To exercise the worst scenario for GPU memory consumption,
        # the number of seqs (batch_size) is chosen to maximize the number
        # of images processed.
        model_config = self.model_config
        vlm_config = self.vision_language_config

        if vlm_config:
            max_num_seqs = min(
                max_num_seqs,
                int(max_num_batched_tokens / vlm_config.image_feature_size))
        batch_size = 0
        for group_id in range(max_num_seqs):
            seq_len = (max_num_batched_tokens // max_num_seqs +
                       (group_id < max_num_batched_tokens % max_num_seqs))
            batch_size += seq_len

            seq_data, dummy_multi_modal_data = INPUT_REGISTRY \
                .dummy_data_for_profiling(model_config, seq_len)

            # Having more tokens is over-conservative but otherwise fine
            assert len(seq_data.prompt_token_ids) >= seq_len, (
                f"Expected at least {seq_len} dummy tokens for profiling, "
                f"but got: {len(seq_data.prompt_token_ids)}")

            seq = SequenceGroupMetadata(
                request_id=str(group_id),
                is_prompt=True,
                seq_data={group_id: seq_data},
                sampling_params=sampling_params,
                block_tables=None,
                lora_request=dummy_lora_requests_per_seq[group_id]
                if dummy_lora_requests_per_seq else None,
                multi_modal_data=dummy_multi_modal_data,
            )
            seqs.append(seq)

        # Run the model with the dummy inputs.
        num_layers = self.model_config.get_num_layers(self.parallel_config)
        kv_caches = [None] * num_layers
        finished_requests_ids = [seq.request_id for seq in seqs]
        model_input = self.prepare_model_input(
            seqs, finished_requests_ids=finished_requests_ids)
        intermediate_tensors = None
        if not get_pp_group().is_first_rank:
            intermediate_tensors = self.model.make_empty_intermediate_tensors(
                batch_size=batch_size,
                dtype=self.model_config.dtype,
                device=self.device)
        self.execute_model(model_input, kv_caches, intermediate_tensors)
        torch.cuda.synchronize()
        return

    def remove_all_loras(self):
        if not self.lora_manager:
            raise RuntimeError("LoRA is not enabled.")
        self.lora_manager.remove_all_loras()

    def set_active_loras(self, lora_requests: Set[LoRARequest],
                         lora_mapping: LoRAMapping) -> None:
        if not self.lora_manager:
            raise RuntimeError("LoRA is not enabled.")
        self.lora_manager.set_active_loras(lora_requests, lora_mapping)

    def add_lora(self, lora_request: LoRARequest) -> bool:
        if not self.lora_manager:
            raise RuntimeError("LoRA is not enabled.")
        return self.lora_manager.add_lora(lora_request)

    def remove_lora(self, lora_id: int) -> bool:
        if not self.lora_manager:
            raise RuntimeError("LoRA is not enabled.")
        return self.lora_manager.remove_lora(lora_id)

    def pin_lora(self, lora_id: int) -> bool:
        if not self.lora_manager:
            raise RuntimeError("LoRA is not enabled.")
        return self.lora_manager.pin_lora(lora_id)

    def list_loras(self) -> Set[int]:
        if not self.lora_manager:
            raise RuntimeError("LoRA is not enabled.")
        return self.lora_manager.list_loras()

    @torch.inference_mode()
    def capture_model(self, kv_caches: List[List[torch.Tensor]]) -> None:
        """Cuda graph capture a model.

        Note that CUDA graph's performance gain is negligible if number
        of batched tokens are larger than 200. And since CUDA graph
        requires fixed sized tensors, supporting large/variable batch
        size requires high GPU memory overhead. Thus, vLLM only captures
        decoding requests. Mixed batch (chunked prefill + decoding) or
        prefill requests are not captured.

        Since it is used for decoding-only, it assumes there's only 1 token
        per sequence in the batch.
        """
        assert not self.model_config.enforce_eager
        logger.info("Capturing the model for CUDA graphs. This may lead to "
                    "unexpected consequences if the model is not static. To "
                    "run the model in eager mode, set 'enforce_eager=True' or "
                    "use '--enforce-eager' in the CLI.")
        logger.info("CUDA graphs can take additional 1~3 GiB memory per GPU. "
                    "If you are running out of memory, consider decreasing "
                    "`gpu_memory_utilization` or enforcing eager mode. "
                    "You can also reduce the `max_num_seqs` as needed "
                    "to decrease memory usage.")
        start_time = time.perf_counter()

        # Prepare dummy inputs. These will be reused for all batch sizes.
        max_batch_size = max(_BATCH_SIZES_TO_CAPTURE)
        input_tokens = torch.zeros(max_batch_size, dtype=torch.long).cuda()
        input_positions = torch.zeros(max_batch_size, dtype=torch.long).cuda()
        slot_mapping = torch.empty(max_batch_size, dtype=torch.long).cuda()
        slot_mapping.fill_(_PAD_SLOT_ID)
        seq_lens = torch.ones(max_batch_size, dtype=torch.int32).cuda()
        block_tables = torch.from_numpy(self.graph_block_tables).cuda()
        intermediate_inputs = None
        if not get_pp_group().is_first_rank:
            intermediate_inputs = self.model.make_empty_intermediate_tensors(
                batch_size=max_batch_size,
                dtype=self.model_config.dtype,
                device=self.device)

        # Prepare buffer for outputs. These will be reused for all batch sizes.
        # It will be filled after the first graph capture.
        hidden_or_intermediate_states: List[Optional[torch.Tensor]] = [
            None
        ] * self.parallel_config.pipeline_parallel_size

        graph_batch_size = _get_graph_batch_size(
            self.scheduler_config.max_num_seqs)
        batch_size_capture_list = [
            bs for bs in _BATCH_SIZES_TO_CAPTURE if bs <= graph_batch_size
        ]

        if self.attn_backend.get_name() == "flashinfer":
            # For flashinfer, different batch sizes will share the
            # same workspace buffer.
            decode_workspace_buffer = \
            torch.empty(FLASHINFER_WORKSPACE_BUFFER_SIZE,
                                                dtype=torch.uint8,
                                              device=self.device)
            indices_buffer = torch.empty(max_batch_size *
                                         self.cache_config.num_gpu_blocks,
                                         dtype=torch.int32,
                                         device=self.device)
            indptr_buffer = torch.empty(max_batch_size + 1,
                                        dtype=torch.int32,
                                        device=self.device)
            last_page_len_buffer = torch.empty(max_batch_size,
                                               dtype=torch.int32,
                                               device=self.device)

        with graph_capture() as graph_capture_context:
            # NOTE: Capturing the largest batch size first may help reduce the
            # memory usage of CUDA graph.
            for virtual_engine in range(
                    self.parallel_config.pipeline_parallel_size):
                for batch_size in reversed(batch_size_capture_list):
                    if self.attn_backend.get_name() == "flashinfer":
                        indptr_buffer = indptr_buffer[:batch_size + 1]
                        last_page_len_buffer = last_page_len_buffer[:
                                                                    batch_size]

                        num_qo_heads = (
                            self.model_config.get_num_attention_heads(
                                self.parallel_config))
                        num_kv_heads = self.model_config.get_num_kv_heads(
                            self.parallel_config)
                        if num_qo_heads // num_kv_heads >= 4:
                            use_tensor_cores = True
                        else:
                            use_tensor_cores = False
                        decode_wrapper = \
                            CUDAGraphBatchDecodeWithPagedKVCacheWrapper(
                            decode_workspace_buffer, indptr_buffer,
                            indices_buffer, last_page_len_buffer, "NHD",
                            use_tensor_cores)
                        kv_cache_dtype = get_kv_cache_torch_dtype(
                            self.kv_cache_dtype, self.model_config.dtype)

                        paged_kv_indptr_tensor_host = torch.arange(
                            0, batch_size + 1, dtype=torch.int32)
                        paged_kv_indices_tensor_host = torch.arange(
                            0, batch_size, dtype=torch.int32)
                        paged_kv_last_page_len_tensor_host = torch.full(
                            (batch_size, ), self.block_size, dtype=torch.int32)
                        query_start_loc_host = torch.arange(0,
                                                            batch_size + 1,
                                                            dtype=torch.int32)

                        attn_metadata = self.attn_backend.make_metadata(
                            num_prefills=0,
                            slot_mapping=slot_mapping[:batch_size],
                            num_prefill_tokens=0,
                            num_decode_tokens=batch_size,
                            max_prefill_seq_len=0,
                            block_tables=block_tables,
                            paged_kv_indptr=paged_kv_indptr_tensor_host,
                            paged_kv_indices=paged_kv_indices_tensor_host,
                            paged_kv_last_page_len=
                            paged_kv_last_page_len_tensor_host,
                            num_qo_heads=num_qo_heads,
                            num_kv_heads=num_kv_heads,
                            head_dim=self.model_config.get_head_size(),
                            page_size=self.block_size,
                            seq_start_loc=None,
                            query_start_loc=query_start_loc_host,
                            device=self.device,
                            data_type=kv_cache_dtype,
                            use_cuda_graph=True,
                            decode_wrapper=decode_wrapper,
                            prefill_wrapper=None)
                        attn_metadata.begin_forward()
                    else:
                        attn_metadata = self.attn_backend.make_metadata(
                            num_prefills=0,
                            num_prefill_tokens=0,
                            num_decode_tokens=batch_size,
                            slot_mapping=slot_mapping[:batch_size],
                            seq_lens=None,
                            seq_lens_tensor=seq_lens[:batch_size],
                            max_query_len=None,
                            max_prefill_seq_len=0,
                            max_decode_seq_len=self.max_seq_len_to_capture,
                            query_start_loc=None,
                            seq_start_loc=None,
                            context_lens_tensor=None,
                            block_tables=block_tables[:batch_size],
                            use_cuda_graph=True,
                        )

                    if self.lora_config:
                        lora_mapping = LoRAMapping(
                            [0] * batch_size,
                            [0] * batch_size,
                        )
                        self.set_active_loras(set(), lora_mapping)

                    graph_runner = CUDAGraphRunner(
                        self.model, self.attn_backend.get_name())

                    if self.attn_backend.get_name() == "flashinfer":
                        graph_runner.flashinfer_indptr_buffer = indptr_buffer
                        graph_runner.flashinfer_indices_buffer = indices_buffer
                        graph_runner.flashinfer_last_page_len_buffer = \
                            last_page_len_buffer
                        graph_runner.flashinfer_decode_workspace_buffer = \
                                decode_workspace_buffer
                        graph_runner.flashinfer_decode_wrapper = \
                            decode_wrapper

                    capture_inputs = {
                        "input_ids":
                        input_tokens[:batch_size],
                        "positions":
                        input_positions[:batch_size],
                        "hidden_or_intermediate_states":
                        hidden_or_intermediate_states[
                            virtual_engine]  # type: ignore
                        [:batch_size]
                        if hidden_or_intermediate_states[virtual_engine]
                        is not None else None,
                        "intermediate_inputs":
                        intermediate_inputs[:batch_size]
                        if intermediate_inputs is not None else None,
                        "kv_caches":
                        kv_caches[virtual_engine],
                        "attn_metadata":
                        attn_metadata,
                        "memory_pool":
                        self.graph_memory_pool,
                        "stream":
                        graph_capture_context.stream
                    }
                    if self.has_seqlen_agnostic:
                        # Only used by Mamba-based models CUDA graph atm (Jamba)
                        capture_inputs.update({
                            "seqlen_agnostic_capture_inputs":
                            self.model.get_seqlen_agnostic_capture_inputs(
                                batch_size)
                        })
                    graph_runner.capture(**capture_inputs)
                    self.graph_memory_pool = graph_runner.graph.pool()
                    self.graph_runners[virtual_engine][batch_size] = (
                        graph_runner)

        end_time = time.perf_counter()
        elapsed_time = end_time - start_time
        # This usually takes < 10 seconds.
        logger.info("Graph capturing finished in %.0f secs.", elapsed_time)

    @property
    def vocab_size(self) -> int:
        return self.model_config.get_vocab_size()


class ModelRunner(GPUModelRunnerBase[ModelInputForGPUWithSamplingMetadata]):
    """
    GPU model runner with sampling step.
    """
    _model_input_cls: Type[ModelInputForGPUWithSamplingMetadata] = (
        ModelInputForGPUWithSamplingMetadata)

    def make_model_input_from_broadcasted_tensor_dict(
        self,
        tensor_dict: Dict[str, Any],
    ) -> ModelInputForGPUWithSamplingMetadata:
        model_input = \
            ModelInputForGPUWithSamplingMetadata.from_broadcasted_tensor_dict(
                tensor_dict,
                attn_backend=self.attn_backend,
            )
        return model_input

    def prepare_model_input(
        self,
        seq_group_metadata_list: List[SequenceGroupMetadata],
        virtual_engine: int = 0,
        finished_requests_ids: Optional[List[str]] = None
    ) -> ModelInputForGPUWithSamplingMetadata:
        """Prepare the model input based on a given sequence group, including
        metadata for the sampling step.

        The API assumes seq_group_metadata_list is sorted by prefill -> decode.

        The result tensors and data structure also batches input in prefill
        -> decode order. For example,

        - input_tokens[:num_prefill_tokens] contains prefill tokens.
        - input_tokens[num_prefill_tokens:] contains decode tokens.

        If cuda graph is required, this API automatically pads inputs.
        """
        model_input = self._prepare_model_input_tensors(
            seq_group_metadata_list, finished_requests_ids)
        sampling_metadata = SamplingMetadata.prepare(seq_group_metadata_list,
                                                     model_input.seq_lens,
                                                     model_input.query_lens,
                                                     self.device,
                                                     self.pin_memory)
        is_prompt = (seq_group_metadata_list[0].is_prompt
                     if seq_group_metadata_list else None)

        # Anyscale start
        # Temporary. will be removed.
        if (anyscale_envs.ENABLE_JSON_MODE and self.is_driver_worker
                and len(seq_group_metadata_list) > 0):
            logit_processor = getattr(self.model, "logits_processor", None)
            assert logit_processor is not None
            logit_processor.prepare(seq_group_metadata_list)
        # Anyscale ends

        return dataclasses.replace(model_input,
                                   sampling_metadata=sampling_metadata,
                                   is_prompt=is_prompt,
                                   virtual_engine=virtual_engine)

    @torch.inference_mode()
    def execute_model(
        self,
        model_input: ModelInputForGPUWithSamplingMetadata,
        kv_caches: List[torch.Tensor],
        intermediate_tensors: Optional[IntermediateTensors] = None,
        num_steps: int = 1,
    ) -> Optional[Union[List[SamplerOutput], IntermediateTensors]]:
        if num_steps > 1:
            raise ValueError("num_steps > 1 is not supported in ModelRunner")

        if self.lora_config:
            assert model_input.lora_requests is not None
            assert model_input.lora_mapping is not None
            self.set_active_loras(model_input.lora_requests,
                                  model_input.lora_mapping)

        if self.attn_backend.get_name() == "flashinfer":
            assert model_input.attn_metadata is not None
            assert model_input.input_tokens is not None
            if self.flashinfer_decode_workspace_buffer is None:
                self.flashinfer_decode_workspace_buffer = torch.empty(
                    FLASHINFER_WORKSPACE_BUFFER_SIZE,
                    dtype=torch.uint8,
                    device=self.device)
                self.flashinfer_decode_wrapper = \
                    BatchDecodeWithPagedKVCacheWrapper(
                    self.flashinfer_decode_workspace_buffer, "NHD")
                self.flashinfer_prefill_workspace_buffer = torch.empty(
                    FLASHINFER_WORKSPACE_BUFFER_SIZE,
                    dtype=torch.uint8,
                    device=self.device)
                self.flashinfer_prefill_wrapper = \
                    BatchPrefillWithPagedKVCacheWrapper(
                    self.flashinfer_prefill_workspace_buffer, "NHD")

            model_input.attn_metadata.prefill_wrapper = \
                self.flashinfer_prefill_wrapper
            if model_input.attn_metadata.use_cuda_graph:
                batch_size = model_input.input_tokens.shape[0]
                model_input.attn_metadata.decode_wrapper = self.graph_runners[
                    batch_size].flashinfer_decode_wrapper
            else:
                model_input.attn_metadata.decode_wrapper = \
                    self.flashinfer_decode_wrapper
            model_input.attn_metadata.begin_forward()

        # Currently cuda graph is only supported by the decode phase.
        assert model_input.attn_metadata is not None
        prefill_meta = model_input.attn_metadata.prefill_metadata
        decode_meta = model_input.attn_metadata.decode_metadata
        # TODO(andoorve): We can remove this once all
        # virtual engines share the same kv cache.
        virtual_engine = model_input.virtual_engine
        if prefill_meta is None and decode_meta.use_cuda_graph:
            assert model_input.input_tokens is not None
            graph_batch_size = model_input.input_tokens.shape[0]
            model_executable = self.graph_runners[virtual_engine][
                graph_batch_size]
        else:
            model_executable = self.model

        multi_modal_kwargs = model_input.multi_modal_kwargs or {}
        seqlen_agnostic_kwargs = {
            "finished_requests_ids": model_input.finished_requests_ids,
            "request_ids_to_seq_ids": model_input.request_ids_to_seq_ids,
        } if self.has_seqlen_agnostic else {}
        hidden_or_intermediate_states = model_executable(
            input_ids=model_input.input_tokens,
            positions=model_input.input_positions,
            kv_caches=kv_caches,
            attn_metadata=model_input.attn_metadata,
            intermediate_tensors=intermediate_tensors,
            **multi_modal_kwargs,
            **seqlen_agnostic_kwargs)

<<<<<<< HEAD
        # Compute the logits.
        # Anyscale start
        if anyscale_envs.ENABLE_JSON_MODE:
            # seq_group_metadata_list is None for non-driver.
            logits, json_mask_success = self.model.compute_logits(
                hidden_states, model_input.sampling_metadata)
        else:
            json_mask_success = None
            logits = self.model.compute_logits(hidden_states,
                                               model_input.sampling_metadata)
        # Anyscale end
=======
        # Compute the logits in the last pipeline stage.
        if not get_pp_group().is_last_rank:
            return hidden_or_intermediate_states

        logits = self.model.compute_logits(hidden_or_intermediate_states,
                                           model_input.sampling_metadata)
>>>>>>> 7cd2ebb0

        if not self.is_driver_worker:
            return []

        # Sample the next token.
        output: SamplerOutput = self.model.sample(
            logits=logits,
            sampling_metadata=model_input.sampling_metadata,
        )

        # Anyscale start
        if anyscale_envs.ENABLE_JSON_MODE:
            output = self._mark_output_failed_if_needed(
                output, json_mask_success, model_input.sampling_metadata)
        # Anyscale end

        if self.return_hidden_states:
            # we only need to pass hidden states of most recent token
            assert model_input.sampling_metadata is not None
            indices = model_input.sampling_metadata.selected_token_indices
            if model_input.is_prompt:
                hidden_states = hidden_or_intermediate_states.index_select(
                    0, indices)
            elif decode_meta.use_cuda_graph:
                hidden_states = hidden_or_intermediate_states[:len(indices)]
            else:
                hidden_states = hidden_or_intermediate_states

            output.hidden_states = hidden_states

        return [output]

    # Anyscale start
    def _mark_output_failed_if_needed(
            self, sampler_output: Optional[SamplerOutput],
            json_mask_success: Optional[List[bool]],
            sampling_metadata: SamplingMetadata) -> Optional[SamplerOutput]:

        # Find failed sequence groups.
        failed_indices = None
        if json_mask_success is not None:
            failed_indices = []
            for seq_idx, seq_group in enumerate(sampling_metadata.seq_groups):
                sample_indices = seq_group.sample_indices
                if not all(json_mask_success[sample_idx]
                           for sample_idx in sample_indices):
                    failed_indices.append(seq_idx)

        if sampler_output is None or failed_indices is None:
            return sampler_output

        sampler_output.mark_sequence_group_failed(failed_indices)
        return sampler_output

    # Anyscale end


class CUDAGraphRunner:

    def __init__(self, model: nn.Module, backend_name: str):
        self.model = model
        self.backend_name = backend_name

        self.input_buffers: Dict[str, torch.Tensor] = {}
        self.output_buffers: Dict[str, torch.Tensor] = {}

        self._graph: Optional[torch.cuda.CUDAGraph] = None

        self.flashinfer_decode_workspace_buffer: Optional[torch.Tensor] = None
        self.flashinfer_indptr_buffer: Optional[torch.Tensor] = None
        self.flashinfer_indices_buffer: Optional[torch.Tensor] = None
        self.flashinfer_last_page_len_buffer: Optional[torch.Tensor] = None
        self.flashinfer_decode_wrapper: Optional[
            CUDAGraphBatchDecodeWithPagedKVCacheWrapper] = None

    @property
    def graph(self):
        assert self._graph is not None
        return self._graph

    def capture(
        self,
        input_ids: torch.Tensor,
        positions: torch.Tensor,
        hidden_or_intermediate_states: Optional[Union[IntermediateTensors,
                                                      torch.Tensor]],
        intermediate_inputs: Optional[IntermediateTensors],
        kv_caches: List[torch.Tensor],
        attn_metadata: AttentionMetadata,
        memory_pool: Optional[Tuple[int, int]],
        stream: torch.cuda.Stream,
        **kwargs,
    ) -> Union[torch.Tensor, IntermediateTensors]:
        assert self._graph is None
        # Run the model a few times without capturing the graph.
        # This is to make sure that the captured graph does not include the
        # kernel launches for initial benchmarking (e.g., Triton autotune).
        # Note one iteration is not enough for torch.jit.script
        for _ in range(_NUM_WARMUP_ITERS):
            self.model(
                input_ids,
                positions,
                kv_caches,
                attn_metadata,
                intermediate_inputs,
                **kwargs,
            )
        torch.cuda.synchronize()

        # Capture the graph.
        self._graph = torch.cuda.CUDAGraph()
        with torch.cuda.graph(self._graph, pool=memory_pool, stream=stream):
            output_hidden_or_intermediate_states = self.model(
                input_ids,
                positions,
                kv_caches,
                attn_metadata,
                intermediate_inputs,
                **kwargs,
            )
            if hidden_or_intermediate_states is not None:
                if get_pp_group().is_last_rank:
                    hidden_or_intermediate_states.copy_(
                        output_hidden_or_intermediate_states)
                else:
                    for key in hidden_or_intermediate_states.tensors:
                        hidden_or_intermediate_states[key].copy_(
                            output_hidden_or_intermediate_states[key])
            else:
                hidden_or_intermediate_states = (
                    output_hidden_or_intermediate_states)

            del output_hidden_or_intermediate_states
            # make sure `output_hidden_states` is deleted
            # in the graph's memory pool
            gc.collect()
        torch.cuda.synchronize()

        # Save the input and output buffers.
        if self.backend_name == "flashinfer":
            self.input_buffers = {
                "input_ids": input_ids,
                "positions": positions,
                "kv_caches": kv_caches,
                "slot_mapping": attn_metadata.slot_mapping,
                **kwargs,
            }
        else:
            self.input_buffers = {
                "input_ids": input_ids,
                "positions": positions,
                "kv_caches": kv_caches,
                "slot_mapping": attn_metadata.slot_mapping,
                "seq_lens_tensor":
                attn_metadata.decode_metadata.seq_lens_tensor,
                "block_tables": attn_metadata.decode_metadata.block_tables,
                **kwargs,
            }
        if intermediate_inputs is not None:
            self.input_buffers.update(intermediate_inputs.tensors)
        if get_pp_group().is_last_rank:
            self.output_buffers = {
                "hidden_states": hidden_or_intermediate_states
            }
        else:
            self.output_buffers = hidden_or_intermediate_states
        return hidden_or_intermediate_states

    def forward(
        self,
        input_ids: torch.Tensor,
        positions: torch.Tensor,
        kv_caches: List[torch.Tensor],
        attn_metadata: AttentionMetadata,
        intermediate_tensors: Optional[IntermediateTensors],
        **kwargs,
    ) -> torch.Tensor:
        # KV caches are fixed tensors, so we don't need to copy them.
        del kv_caches

        # Copy the input tensors to the input buffers.
        self.input_buffers["input_ids"].copy_(input_ids, non_blocking=True)
        self.input_buffers["positions"].copy_(positions, non_blocking=True)
        self.input_buffers["slot_mapping"].copy_(attn_metadata.slot_mapping,
                                                 non_blocking=True)
        if self.backend_name != "flashinfer":
            self.input_buffers["seq_lens_tensor"].copy_(
                attn_metadata.decode_metadata.seq_lens_tensor,
                non_blocking=True)
            self.input_buffers["block_tables"].copy_(
                attn_metadata.decode_metadata.block_tables, non_blocking=True)
        if "seqlen_agnostic_capture_inputs" in self.input_buffers:
            self.model.copy_inputs_before_cuda_graphs(self.input_buffers,
                                                      **kwargs)
        if intermediate_tensors is not None:
            for key in intermediate_tensors.tensors:
                self.input_buffers[key].copy_(intermediate_tensors[key],
                                              non_blocking=True)
        # Run the graph.
        self.graph.replay()
        if "seqlen_agnostic_capture_inputs" in self.input_buffers:
            self.model.copy_outputs_after_cuda_graphs(self.input_buffers,
                                                      **kwargs)
        # Return the output tensor.
        if get_pp_group().is_last_rank:
            return self.output_buffers["hidden_states"]

        return self.output_buffers

    def __call__(self, *args, **kwargs):
        return self.forward(*args, **kwargs)


def _get_graph_batch_size(batch_size: int) -> int:
    """Returns the padded batch size given actual batch size.

    Batch sizes are 1, 2, 4, _BATCH_SIZE_ALIGNMENT,
    2*_BATCH_SIZE_ALIGNMENT, 3*_BATCH_SIZE_ALIGNMENT...
    """
    if batch_size <= 2:
        return batch_size
    elif batch_size <= 4:
        return 4
    else:
        return ((batch_size + _BATCH_SIZE_ALIGNMENT - 1) //
                _BATCH_SIZE_ALIGNMENT * _BATCH_SIZE_ALIGNMENT)


def _is_block_tables_empty(block_tables: Union[None, Dict]):
    """
    Check if block_tables is None or a dictionary with all None values.
    """
    if block_tables is None:
        return True
    if isinstance(block_tables, dict) and all(
            value is None for value in block_tables.values()):
        return True
    return False<|MERGE_RESOLUTION|>--- conflicted
+++ resolved
@@ -1244,26 +1244,21 @@
             **multi_modal_kwargs,
             **seqlen_agnostic_kwargs)
 
-<<<<<<< HEAD
+        # Compute the logits in the last pipeline stage.
+        if not get_pp_group().is_last_rank:
+            return hidden_or_intermediate_states
+
         # Compute the logits.
         # Anyscale start
         if anyscale_envs.ENABLE_JSON_MODE:
             # seq_group_metadata_list is None for non-driver.
             logits, json_mask_success = self.model.compute_logits(
-                hidden_states, model_input.sampling_metadata)
+                hidden_or_intermediate_states, model_input.sampling_metadata)
         else:
             json_mask_success = None
-            logits = self.model.compute_logits(hidden_states,
+            logits = self.model.compute_logits(hidden_or_intermediate_states,
                                                model_input.sampling_metadata)
         # Anyscale end
-=======
-        # Compute the logits in the last pipeline stage.
-        if not get_pp_group().is_last_rank:
-            return hidden_or_intermediate_states
-
-        logits = self.model.compute_logits(hidden_or_intermediate_states,
-                                           model_input.sampling_metadata)
->>>>>>> 7cd2ebb0
 
         if not self.is_driver_worker:
             return []
