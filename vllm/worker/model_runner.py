import dataclasses
import gc
import time
import warnings
from collections import defaultdict
from typing import (TYPE_CHECKING, Any, Dict, List, Optional, Set, Tuple, Type,
                    TypeVar, Union)

import numpy as np
import torch
import torch.nn as nn

<<<<<<< HEAD
from vllm.anyscale import anyscale_envs
=======
try:
    from flashinfer import BatchDecodeWithPagedKVCacheWrapper
    from flashinfer.decode import CUDAGraphBatchDecodeWithPagedKVCacheWrapper
    from flashinfer.prefill import BatchPrefillWithPagedKVCacheWrapper
    FLASHINFER_WORKSPACE_BUFFER_SIZE = 128 * 1024 * 1024
except ImportError:
    BatchDecodeWithPagedKVCacheWrapper = None
    CUDAGraphBatchDecodeWithPagedKVCacheWrapper = None
    BatchPrefillWithPagedKVCacheWrapper = None
    FLASHINFER_WORKSPACE_BUFFER_SIZE = 0

>>>>>>> 614aa512
from vllm.attention import AttentionMetadata, get_attn_backend
from vllm.config import (CacheConfig, DeviceConfig, LoadConfig, LoRAConfig,
                         ModelConfig, ParallelConfig, SchedulerConfig,
                         VisionLanguageConfig)
from vllm.distributed.parallel_state import graph_capture
from vllm.inputs import INPUT_REGISTRY
from vllm.logger import init_logger
from vllm.lora.layers import LoRAMapping
from vllm.lora.request import LoRARequest
from vllm.lora.worker_manager import LRUCacheWorkerLoRAManager
from vllm.model_executor import SamplingMetadata
from vllm.model_executor.model_loader import get_model
from vllm.model_executor.model_loader.tensorizer import TensorizerConfig
from vllm.model_executor.models.interfaces import supports_lora
from vllm.multimodal import MULTIMODAL_REGISTRY
from vllm.sampling_params import SamplingParams
from vllm.sequence import SamplerOutput, SequenceGroupMetadata
from vllm.utils import (CudaMemoryProfiler, get_kv_cache_torch_dtype, is_hip,
                        is_pin_memory_available, make_tensor_with_pad)
from vllm.worker.model_runner_base import (
    ModelRunnerBase, ModelRunnerInputBase,
    _add_attn_metadata_broadcastable_dict,
    _add_sampling_metadata_broadcastable_dict,
    _init_attn_metadata_from_tensor_dict,
    _init_sampling_metadata_from_tensor_dict)

if TYPE_CHECKING:
    from vllm.attention.backends.abstract import AttentionBackend

logger = init_logger(__name__)

_PAD_SLOT_ID = -1
LORA_WARMUP_RANK = 8
_BATCH_SIZE_ALIGNMENT = 8
# Capture graphs for token size 1, 2, 4, 8, 16, 24, 32, 40, ..., 256.
# NOTE: _get_graph_batch_size needs to be updated if this list is changed.
_BATCH_SIZES_TO_CAPTURE = [1, 2, 4] + [
    _BATCH_SIZE_ALIGNMENT * i for i in range(1, 33)
]
_NUM_WARMUP_ITERS = 2

TModelInputForGPU = TypeVar('TModelInputForGPU', bound="ModelInputForGPU")


@dataclasses.dataclass(frozen=True)
class ModelInputForGPU(ModelRunnerInputBase):
    """
    This base class contains metadata needed for the base model forward pass
    but not metadata for possible additional steps, e.g., sampling. Model
    runners that run additional steps should subclass this method to add
    additional fields.
    """
    input_tokens: Optional[torch.Tensor] = None
    input_positions: Optional[torch.Tensor] = None
    seq_lens: Optional[List[int]] = None
    query_lens: Optional[List[int]] = None
    lora_mapping: Optional["LoRAMapping"] = None
    lora_requests: Optional[Set[LoRARequest]] = None
    attn_metadata: Optional["AttentionMetadata"] = None
    multi_modal_kwargs: Optional[Dict[str, torch.Tensor]] = None

    def as_broadcastable_tensor_dict(self) -> Dict[str, Any]:
        tensor_dict = {
            "input_tokens": self.input_tokens,
            "input_positions": self.input_positions,
            "lora_requests": self.lora_requests,
            "lora_mapping": self.lora_mapping,
            "multi_modal_kwargs": self.multi_modal_kwargs,
        }
        _add_attn_metadata_broadcastable_dict(tensor_dict, self.attn_metadata)
        return tensor_dict

    @classmethod
    def from_broadcasted_tensor_dict(
        cls: Type[TModelInputForGPU],
        tensor_dict: Dict[str, Any],
        attn_backend: Optional["AttentionBackend"] = None,
    ) -> TModelInputForGPU:
        if attn_backend is not None:
            tensor_dict = _init_attn_metadata_from_tensor_dict(
                attn_backend, tensor_dict)
        return cls(**tensor_dict)


@dataclasses.dataclass(frozen=True)
class ModelInputForGPUWithSamplingMetadata(ModelInputForGPU):
    """
    Used by the ModelRunner.
    """
    sampling_metadata: Optional["SamplingMetadata"] = None
    # Used for speculative decoding. We do not broadcast it because it is only
    # used by the driver worker.
    is_prompt: Optional[bool] = None

    def as_broadcastable_tensor_dict(self) -> Dict[str, Any]:
        tensor_dict = {
            "input_tokens": self.input_tokens,
            "input_positions": self.input_positions,
            "lora_requests": self.lora_requests,
            "lora_mapping": self.lora_mapping,
            "multi_modal_kwargs": self.multi_modal_kwargs,
        }
        _add_attn_metadata_broadcastable_dict(tensor_dict, self.attn_metadata)
        _add_sampling_metadata_broadcastable_dict(tensor_dict,
                                                  self.sampling_metadata)
        return tensor_dict

    @classmethod
    def from_broadcasted_tensor_dict(
        cls,
        tensor_dict: Dict[str, Any],
        attn_backend: Optional["AttentionBackend"] = None,
    ) -> "ModelInputForGPUWithSamplingMetadata":
        tensor_dict = _init_sampling_metadata_from_tensor_dict(tensor_dict)
        if attn_backend is not None:
            tensor_dict = _init_attn_metadata_from_tensor_dict(
                attn_backend, tensor_dict)
        return cls(**tensor_dict)


class GPUModelRunnerBase(ModelRunnerBase[TModelInputForGPU]):
    """
    Helper class for shared methods between GPU model runners.
    """
    _model_input_cls: Type[TModelInputForGPU]

    def __init__(
        self,
        model_config: ModelConfig,
        parallel_config: ParallelConfig,
        scheduler_config: SchedulerConfig,
        device_config: DeviceConfig,
        cache_config: CacheConfig,
        load_config: LoadConfig,
        lora_config: Optional[LoRAConfig],
        kv_cache_dtype: Optional[str] = "auto",
        is_driver_worker: bool = False,
        vision_language_config: Optional[VisionLanguageConfig] = None,
        return_hidden_states: bool = False,
    ):
        self.model_config = model_config
        self.parallel_config = parallel_config
        self.scheduler_config = scheduler_config
        self.device_config = device_config
        self.cache_config = cache_config
        self.lora_config = lora_config
        self.load_config = load_config
        self.is_driver_worker = is_driver_worker
        self.vision_language_config = vision_language_config
        self.return_hidden_states = return_hidden_states

        self.device = self.device_config.device
        self.pin_memory = is_pin_memory_available()

        self.kv_cache_dtype = kv_cache_dtype
        self.sliding_window = model_config.get_sliding_window()
        self.block_size = cache_config.block_size
        self.max_seq_len_to_capture = self.model_config.max_seq_len_to_capture
        self.graph_runners: Dict[int, CUDAGraphRunner] = {}
        self.graph_memory_pool: Optional[Tuple[
            int, int]] = None  # Set during graph capture.
        # When using CUDA graph, the input block tables must be padded to
        # max_seq_len_to_capture. However, creating the block table in
        # Python can be expensive. To optimize this, we cache the block table
        # in numpy and only copy the actual input content at every iteration.
        # The shape of the cached block table will be
        # (max batch size to capture, max context len to capture / block size).
        self.graph_block_tables = np.zeros(
            (max(_BATCH_SIZES_TO_CAPTURE), self.get_max_block_per_batch()),
            dtype=np.int32)
        num_attn_heads = self.model_config.get_num_attention_heads(
            self.parallel_config)
        self.attn_backend = get_attn_backend(
            num_attn_heads,
            self.model_config.get_head_size(),
            self.model_config.get_num_kv_heads(self.parallel_config),
            self.model_config.get_sliding_window(),
            self.model_config.dtype,
            self.kv_cache_dtype,
            self.block_size,
        ) if num_attn_heads else None

        # Multi-modal data support
        self.multi_modal_input_mapper = MULTIMODAL_REGISTRY \
            .create_input_mapper(self.model_config)

        # Lazy initialization
        self.model: nn.Module  # Set after load_model
        # Set after load_model.
        self.lora_manager: Optional[LRUCacheWorkerLoRAManager] = None

        self.flashinfer_decode_workspace_buffer = None
        self.flashinfer_decode_wrapper = None
        self.flashinfer_prefill_workspace_buffer = None
        self.flashinfer_prefill_wrapper = None

    def load_model(self) -> None:
        with CudaMemoryProfiler() as m:
            self.model = get_model(
                model_config=self.model_config,
                device_config=self.device_config,
                load_config=self.load_config,
                lora_config=self.lora_config,
                vision_language_config=self.vision_language_config,
                parallel_config=self.parallel_config,
                scheduler_config=self.scheduler_config,
                cache_config=self.cache_config,
            )

        self.model_memory_usage = m.consumed_memory
        logger.info("Loading model weights took %.4f GB",
                    self.model_memory_usage / float(2**30))

        # Anyscale start
        if anyscale_envs.ENABLE_JSON_MODE:
            logit_processor = getattr(self.model, "logits_processor", None)
            assert logit_processor is not None
            logit_processor.initialize(self.model_config.tokenizer)
        # Anyscale end

        if self.lora_config:
            assert supports_lora(self.model), "Model does not support LoRA"

            self.lora_manager = LRUCacheWorkerLoRAManager(
                self.scheduler_config.max_num_seqs,
                self.scheduler_config.max_num_batched_tokens,
                self.vocab_size,
                self.lora_config,
                self.device,
                self.model.embedding_modules,
                self.model.embedding_padding_modules,
                max_position_embeddings=self.model.config.
                max_position_embeddings,
            )
            self.model = self.lora_manager.create_lora_manager(self.model)

        if self.kv_cache_dtype == "fp8" and is_hip():
            # Currently only ROCm accepts kv-cache scaling factors
            # via quantization_param_path and this will be deprecated
            # in the future.
            if self.model_config.quantization_param_path is not None:
                if callable(getattr(self.model, "load_kv_cache_scales", None)):
                    warnings.warn(
                        "Loading kv cache scaling factor from JSON is "
                        "deprecated and will be removed. Please include "
                        "kv cache scaling factors in the model checkpoint.",
                        FutureWarning,
                        stacklevel=2)
                    self.model.load_kv_cache_scales(
                        self.model_config.quantization_param_path)
                    logger.info("Loaded KV cache scaling factors from %s",
                                self.model_config.quantization_param_path)
                else:
                    raise RuntimeError(
                        "Using FP8 KV cache and scaling factors provided but "
                        "model %s does not support loading scaling factors.",
                        self.model.__class__)
            else:
                logger.warning(
                    "Using FP8 KV cache but no scaling factors "
                    "provided. Defaulting to scaling factors of 1.0. "
                    "This may lead to less accurate results!")

    def save_sharded_state(
        self,
        path: str,
        pattern: Optional[str] = None,
        max_size: Optional[int] = None,
    ) -> None:
        from vllm.model_executor.model_loader.loader import ShardedStateLoader
        ShardedStateLoader.save_model(
            self.model,
            path,
            pattern=pattern,
            max_size=max_size,
        )

    def save_tensorized_model(
        self,
        tensorizer_config: TensorizerConfig,
    ) -> None:
        from vllm.model_executor.model_loader.loader import TensorizerLoader
        TensorizerLoader.save_model(
            self.model,
            tensorizer_config=tensorizer_config,
        )

    def get_max_block_per_batch(self) -> int:
        block_size = self.block_size
        return (self.max_seq_len_to_capture + block_size - 1) // block_size

    def _prepare_model_input_tensors(
        self,
        seq_group_metadata_list: List[SequenceGroupMetadata],
    ) -> TModelInputForGPU:
        """Helper method to prepare the model input based on a given sequence
        group. Prepares metadata needed for the base model forward pass but not
        metadata for possible additional steps, e.g., sampling.

        The API assumes seq_group_metadata_list is sorted by prefill -> decode.

        The result tensors and data structure also batches input in prefill
        -> decode order. For example,

        - input_tokens[:num_prefill_tokens] contains prefill tokens.
        - input_tokens[num_prefill_tokens:] contains decode tokens.

        If cuda graph is required, this API automatically pads inputs.
        """
        input_tokens: List[int] = []
        input_positions: List[int] = []
        slot_mapping: List[int] = []
        lora_index_mapping: List[int] = []
        lora_prompt_mapping: List[int] = []
        lora_requests: Set[LoRARequest] = set()

        seq_lens: List[int] = []
        prefill_seq_lens: List[int] = []
        decode_seq_lens: List[int] = []
        context_lens: List[int] = []
        query_lens: List[int] = []
        block_tables: List[List[int]] = []
        multi_modal_kwargs_list: Dict[str,
                                      List[torch.Tensor]] = defaultdict(list)
        decode_only = True
        num_prefills = 0
        num_prefill_tokens = 0
        num_decode_tokens = 0

        # The following fields are only for flashinfer
        # Please follow https://docs.flashinfer.ai/tutorials/kv_layout.html#page-layout
        # for the precise definition of the following fields.
        # An example:
        # request 1, page indices [0, 5, 8]
        # request 2, page indices [1, 6, 7]
        # request 3, page indices [3, 4]
        # paged_kv_indices is a concatenation of page indices of all requests:
        # [0, 5, 8, 1, 6, 7, 3, 4]
        # paged_kv_indptr is used to index into paged_kv_indices:
        # [0, 3, 6, 8]
        paged_kv_indices: List[int] = []
        # 0 at the beginning of paged_kv_indptr indicates the start of the
        # first request’s page indices in the paged_kv_indices list.
        paged_kv_indptr: List[int] = [0]
        # paged_kv_last_page_len is the length of the last page of each request
        paged_kv_last_page_len: List[int] = []

        if len(seq_group_metadata_list) == 0:
            return self._model_input_cls()

        if self.sliding_window is not None:
            sliding_window_blocks = (self.sliding_window + self.block_size -
                                     1) // self.block_size
            block_aligned_sliding_window = \
                sliding_window_blocks * self.block_size

        for seq_group_metadata in seq_group_metadata_list:
            seq_ids = list(seq_group_metadata.seq_data.keys())
            is_prompt = seq_group_metadata.is_prompt

            for seq_id in seq_ids:
                computed_block_nums = seq_group_metadata.computed_block_nums
                if (self.scheduler_config is not None
                        and self.scheduler_config.chunked_prefill_enabled
                        and not (computed_block_nums is None
                                 or computed_block_nums == [])):
                    raise RuntimeError(
                        "chunked prefill cannot be used with prefix caching "
                        "now.")

                seq_data = seq_group_metadata.seq_data[seq_id]
                if is_prompt:
                    context_len = seq_data.get_num_computed_tokens()
                else:
                    # get_num_computed_tokens is incorrect for spec decoding.
                    # So, we should have a special logic here.
                    # TODO(sang): Fix it.
                    context_len = seq_data.get_len() - 1

                seq_len = min(
                    seq_data.get_len(),
                    context_len + seq_group_metadata.token_chunk_size)
                if is_prompt:
                    tokens = seq_data.get_token_ids()[context_len:seq_len]
                else:
                    # Optimization. get_token_ids requires the entire copy of
                    # tokens.
                    tokens = [seq_data.get_last_token_id()]

                # Prefix cache was hit.
                # Prefix is not supported with sliding_window
                prefix_cache_hit = (computed_block_nums is not None
                                    and len(computed_block_nums) > 0
                                    and self.sliding_window is None
                                    and is_prompt)

                # These are seq_len/context_len capped to the sliding window.
                # They are passed to decode kernel.
                # We still need original seq_len/context_len to compute slot
                # mapping (and input position) below.
                curr_sliding_window_blocks = None
                sliding_seq_len = seq_len
                sliding_context_len = context_len

                # TODO(sang): This is a hack to make sliding window work with
                # paged attn. We can remove it if we make paged attn kernel
                # to properly handle slinding window attn.
                if (self.sliding_window is not None and not is_prompt):
                    curr_sliding_window_blocks = sliding_window_blocks
                    if self.scheduler_config.use_v2_block_manager:
                        # number of elements in last block
                        suff_len = seq_len % self.block_size
                        sliding_seq_len = min(
                            seq_len, block_aligned_sliding_window + suff_len)
                        if suff_len > 0:
                            curr_sliding_window_blocks += 1
                    else:
                        sliding_seq_len = min(seq_len, self.sliding_window)
                    sliding_context_len = sliding_seq_len - 1

                # TODO(sang): Combine chunked prefill and prefix caching by
                # only allowing multiple of block_size chunk size.
                # NOTE: This only works for oooooooxxx style attention.
                if prefix_cache_hit:
                    assert computed_block_nums is not None
                    context_len = len(computed_block_nums) * self.block_size
                    tokens = tokens[context_len:]

                    # need to think what to set it to when we have both sliding
                    # window and prefix caching...
                    assert self.sliding_window is None, \
                        "Prefix caching is not supported with sliding window"
                    sliding_context_len = context_len

                    if self.attn_backend.get_name() == "flash-attn":
                        # NOTE(woosuk): For flash-attn, the block table should
                        # include the entries for the incoming prefill tokens.
                        # TODO(woosuk): This is a temporary fix. We should
                        # provide a unified interface for different backends.
                        block_table = seq_group_metadata.block_tables[seq_id]
                    else:
                        block_table = computed_block_nums
                elif (self.scheduler_config.chunked_prefill_enabled
                      or not is_prompt):
                    if seq_group_metadata.block_tables is not None:
                        # chunked prefill or decode
                        block_table = seq_group_metadata.block_tables[seq_id]
                        if curr_sliding_window_blocks is not None:
                            block_table = block_table[
                                -curr_sliding_window_blocks:]
                    else:
                        # Only happens when memory profiling runs.
                        block_table = []
                else:
                    # Prefill without chunked prefill or memory profiling.
                    block_table = []
                block_tables.append(block_table)

                seq_lens.append(sliding_seq_len)
                context_lens.append(sliding_context_len)
                query_len = sliding_seq_len - sliding_context_len
                query_lens.append(query_len)
                input_tokens.extend(tokens)
                input_positions.extend(list(range(context_len, seq_len)))
                lora_id = seq_group_metadata.lora_int_id

                if is_prompt:
                    assert len(seq_ids) == 1
                    num_prefills += 1
                    num_prefill_tokens += len(tokens)
                    decode_only = False
                    prefill_seq_lens.append(seq_len)
                else:
                    assert query_len == 1, (
                        "seq_len: {}, context_len: {}, query_len: {}".format(
                            seq_len, context_len, query_len))
                    num_decode_tokens += query_len
                    decode_seq_lens.append(sliding_seq_len)

                if lora_id > 0:
                    lora_requests.add(seq_group_metadata.lora_request)

                lora_index_mapping += [lora_id] * query_len
                lora_prompt_mapping.extend(
                    [lora_id] *
                    (query_len if seq_group_metadata.sampling_params
                     and seq_group_metadata.sampling_params.prompt_logprobs
                     is not None else 1))

                mm_data = seq_group_metadata.multi_modal_data
                if mm_data is not None:
                    # Process multi-modal data
                    mm_kwargs = self.multi_modal_input_mapper(mm_data)
                    for k, v in mm_kwargs.items():
                        multi_modal_kwargs_list[k].append(v)

                is_profile_run = _is_block_tables_empty(
                    seq_group_metadata.block_tables)
                if is_profile_run:
                    # During memory profiling, the block tables are not
                    # initialized yet. In this case, we just use a dummy
                    # slot mapping.
                    # In embeddings, the block tables are {seq_id: None}.
                    slot_mapping.extend([_PAD_SLOT_ID] * seq_len)
                    continue

                # Compute the slot mapping.
                block_table = seq_group_metadata.block_tables[seq_id]

                # Mask the [0, start_idx) tokens of the prompt with
                # _PAD_SLOT_ID, where start_idx is max(0, seq_len -
                # sliding_window). For example, if the prompt len is 10,
                # sliding window is 8, and block size is 4, the first two
                # tokens are masked and the slot mapping will be
                # [-1, -1, 2, 3, 4, 5, 6, 7, 0, 1].
                start_idx = 0
                if self.sliding_window is not None:
                    if is_prompt:
                        assert self.scheduler_config.use_v2_block_manager \
                            or context_len == 0, (
                            "Prefix caching is currently not supported with "
                            "sliding window attention in V1 block manager")
                    # It is an optimization. When it is decoding, it is always
                    # 0. When prefill, we use it to not write slots to kv cache
                    # to save memory.
                    start_idx = max(0, query_len - self.sliding_window)

                for i in range(context_len, seq_len):
                    if i < start_idx:
                        slot_mapping.append(_PAD_SLOT_ID)
                        continue

                    block_number = block_table[i // self.block_size]
                    block_offset = i % self.block_size
                    slot = block_number * self.block_size + block_offset
                    slot_mapping.append(slot)

                # Prepare input tensors for flashinfer
                if self.attn_backend.get_name() == "flashinfer":
                    seq_len = seq_data.get_len()
                    # Get the number of valid blocks based on sequence length.
                    # If seq_len = 16, block_size = 16,
                    # block_table_bound is 1 with 1 valid block.
                    # If seq_len = 15, block_size = 16,
                    # block_table_bound is 0 + 1 with 1 valid block.
                    block_table_bound = seq_len // self.block_size + 1 \
                                        if seq_len % self.block_size != 0 \
                                        else seq_len // self.block_size

                    paged_kv_indices.extend(block_table[:block_table_bound])
                    paged_kv_indptr.append(paged_kv_indptr[-1] +
                                           block_table_bound)

                    last_page_len = seq_len % self.block_size
                    if last_page_len == 0:
                        last_page_len = self.block_size
                    paged_kv_last_page_len.append(last_page_len)

        batch_size = len(input_tokens)
        max_query_len = max(query_lens)
        max_prefill_seq_len = max(prefill_seq_lens, default=0)
        max_decode_seq_len = max(decode_seq_lens, default=0)

        # If cuda graph can be used, pad tensors accordingly.
        # See `capture_model` API for more details.
        # vLLM uses cuda graph only for decoding requests.
        use_captured_graph = (
            decode_only and not self.model_config.enforce_eager
            and batch_size <= _BATCH_SIZES_TO_CAPTURE[-1]
            and max_decode_seq_len <= self.max_seq_len_to_capture)
        if use_captured_graph:
            graph_batch_size = _get_graph_batch_size(batch_size)
            assert graph_batch_size >= batch_size
            for _ in range(graph_batch_size - batch_size):
                input_tokens.append(0)
                input_positions.append(0)
                slot_mapping.append(_PAD_SLOT_ID)
                seq_lens.append(1)
                block_tables.append([])
                lora_index_mapping.append(0)

                if self.attn_backend.get_name() == "flashinfer":
                    last_paged_kv_indptr = paged_kv_indptr[-1]
                    paged_kv_indptr.append(last_paged_kv_indptr)
                    paged_kv_last_page_len.append(0)

            batch_size = graph_batch_size
            num_decode_tokens = batch_size

        if use_captured_graph:
            # The shape of graph_block_tables is
            # [max batch size, max context len // block size].
            input_block_tables = self.graph_block_tables[:batch_size]
            for i, block_table in enumerate(block_tables):
                if block_table:
                    input_block_tables[i, :len(block_table)] = block_table
            block_tables = torch.tensor(input_block_tables, device=self.device)
        else:
            max_block_table_len = max(
                len(block_table) for block_table in block_tables)
            block_tables = make_tensor_with_pad(
                block_tables,
                max_len=max_block_table_len,
                pad=0,
                dtype=torch.int,
                device=self.device,
            )
        assert max_query_len > 0, ("query_lens: {}".format(query_lens))

        context_lens_tensor = torch.tensor(context_lens,
                                           dtype=torch.int,
                                           device=self.device)

        seq_lens_tensor = torch.tensor(seq_lens,
                                       dtype=torch.int,
                                       device=self.device)
        query_lens_tensor = torch.tensor(query_lens,
                                         dtype=torch.long,
                                         device=self.device)
        query_start_loc = torch.zeros(query_lens_tensor.shape[0] + 1,
                                      dtype=torch.int32,
                                      device=self.device)
        seq_start_loc = torch.zeros(seq_lens_tensor.shape[0] + 1,
                                    dtype=torch.int32,
                                    device=self.device)

        torch.cumsum(seq_lens_tensor,
                     dim=0,
                     dtype=seq_start_loc.dtype,
                     out=seq_start_loc[1:])
        torch.cumsum(query_lens_tensor,
                     dim=0,
                     dtype=query_start_loc.dtype,
                     out=query_start_loc[1:])

        input_tokens_tensor = torch.tensor(input_tokens,
                                           dtype=torch.long,
                                           device=self.device)
        input_positions_tensor = torch.tensor(input_positions,
                                              dtype=torch.long,
                                              device=self.device)
        slot_mapping_tensor = torch.tensor(slot_mapping,
                                           dtype=torch.long,
                                           device=self.device)

        if self.attn_backend.get_name() == "flashinfer":
            if len(paged_kv_indptr) > 0:
                paged_kv_indices_tensor = torch.tensor(paged_kv_indices,
                                                       device='cpu',
                                                       dtype=torch.int)
                paged_kv_indptr_tensor = torch.tensor(paged_kv_indptr,
                                                      device='cpu',
                                                      dtype=torch.int)
                paged_kv_last_page_len_tensor = torch.tensor(
                    paged_kv_last_page_len, device='cpu', dtype=torch.int)
            else:
                paged_kv_indices_tensor = None
                paged_kv_indptr_tensor = None
                paged_kv_last_page_len_tensor = None

            kv_cache_dtype = get_kv_cache_torch_dtype(self.kv_cache_dtype,
                                                      self.model_config.dtype)

            attn_metadata = self.attn_backend.make_metadata(
                num_prefills=num_prefills,
                slot_mapping=slot_mapping_tensor,
                num_prefill_tokens=num_prefill_tokens,
                num_decode_tokens=num_decode_tokens,
                max_prefill_seq_len=max_prefill_seq_len,
                block_tables=block_tables,
                paged_kv_indptr=paged_kv_indptr_tensor,
                paged_kv_indices=paged_kv_indices_tensor,
                paged_kv_last_page_len=paged_kv_last_page_len_tensor,
                num_qo_heads=self.model_config.get_num_attention_heads(
                    self.parallel_config),
                num_kv_heads=self.model_config.get_num_kv_heads(
                    self.parallel_config),
                head_dim=self.model_config.get_head_size(),
                page_size=self.block_size,
                seq_start_loc=seq_start_loc,
                query_start_loc=query_start_loc,
                device=self.device,
                data_type=kv_cache_dtype,
                use_cuda_graph=use_captured_graph)

        else:
            attn_metadata = self.attn_backend.make_metadata(
                num_prefills=num_prefills,
                slot_mapping=slot_mapping_tensor,
                num_prefill_tokens=num_prefill_tokens,
                num_decode_tokens=num_decode_tokens,
                seq_lens=seq_lens,
                seq_lens_tensor=seq_lens_tensor,
                max_query_len=max_query_len,
                max_prefill_seq_len=max_prefill_seq_len,
                max_decode_seq_len=max_decode_seq_len,
                query_start_loc=query_start_loc,
                seq_start_loc=seq_start_loc,
                context_lens_tensor=context_lens_tensor,
                block_tables=block_tables,
                use_cuda_graph=use_captured_graph,
            )

        if self.lora_config:
            lora_mapping = LoRAMapping(
                lora_index_mapping,
                lora_prompt_mapping,
            )
        else:
            lora_mapping = None

        multi_modal_kwargs = {
            k: torch.cat(v, dim=0).to(self.device)
            for k, v in multi_modal_kwargs_list.items()
        }

        return self._model_input_cls(
            input_tokens=input_tokens_tensor,
            input_positions=input_positions_tensor,
            attn_metadata=attn_metadata,
            seq_lens=seq_lens,
            query_lens=query_lens,
            lora_mapping=lora_mapping,
            lora_requests=lora_requests,
            multi_modal_kwargs=multi_modal_kwargs,
        )

<<<<<<< HEAD
    def prepare_input_tensors(
        self,
        seq_group_metadata_list: Optional[List[SequenceGroupMetadata]],
    ) -> Tuple[torch.Tensor, torch.Tensor, AttentionMetadata, SamplingMetadata,
               Set[LoRARequest], LoRAMapping, Dict[str, torch.Tensor]]:
        if self.is_driver_worker:
            assert seq_group_metadata_list is not None
            # Prepare input tensors.
            (
                input_tokens,
                input_positions,
                attn_metadata,
                seq_lens,
                query_lens,
                lora_mapping,
                lora_requests,
                multi_modal_kwargs,
                slot_mapping,
                num_prefill_tokens,
                num_decode_tokens,
                num_prefills,
            ) = self._prepare_model_input(seq_group_metadata_list)
            sampling_metadata = SamplingMetadata.prepare(
                seq_group_metadata_list, seq_lens, query_lens, self.device,
                self.pin_memory)

            metadata_dict = {
                "input_tokens": input_tokens,
                "input_positions": input_positions,
                "selected_token_indices":
                sampling_metadata.selected_token_indices,
                "lora_requests": lora_requests,
                "lora_mapping": lora_mapping,
                "multi_modal_kwargs": multi_modal_kwargs,
                "num_prefill_tokens": num_prefill_tokens,
                "num_decode_tokens": num_decode_tokens,
                "slot_mapping": slot_mapping,
                "num_prefills": num_prefills,
            }
            if attn_metadata:
                metadata_dict.update(attn_metadata.asdict_zerocopy())
            broadcast_tensor_dict(metadata_dict, src=0)
        else:
            metadata_dict = broadcast_tensor_dict(src=0)
            input_tokens = metadata_dict.pop("input_tokens")
            input_positions = metadata_dict.pop("input_positions")
            selected_token_indices = metadata_dict.pop(
                "selected_token_indices")
            lora_mapping = metadata_dict.pop("lora_mapping")
            lora_requests = metadata_dict.pop("lora_requests")
            multi_modal_kwargs = metadata_dict.pop("multi_modal_kwargs")
            if metadata_dict:
                attn_metadata = self.attn_backend.make_metadata(
                    **metadata_dict)
            else:
                attn_metadata = None
            sampling_metadata = SamplingMetadata(
                seq_groups=None,
                selected_token_indices=selected_token_indices,
                categorized_sample_indices=None,
                num_prompts=0,
            )

        return (input_tokens, input_positions, attn_metadata,
                sampling_metadata, lora_requests, lora_mapping,
                multi_modal_kwargs)

    @torch.inference_mode()
    def execute_model(
        self,
        seq_group_metadata_list: Optional[List[SequenceGroupMetadata]],
        kv_caches: List[torch.Tensor],
    ) -> Optional[SamplerOutput]:
        (input_tokens, input_positions, attn_metadata, sampling_metadata,
         lora_requests, lora_mapping, multi_modal_kwargs
         ) = self.prepare_input_tensors(seq_group_metadata_list)

        if self.lora_config:
            self.set_active_loras(lora_requests, lora_mapping)

        # Anyscale start
        if (anyscale_envs.ENABLE_JSON_MODE
                and seq_group_metadata_list is not None):
            # seq_group_metadata_list is None for non-driver.
            logit_processor = getattr(self.model, "logits_processor", None)
            assert logit_processor is not None
            logit_processor.prepare(seq_group_metadata_list)
        # Anyscale end

        # Currently cuda graph is only supported by the decode phase.
        prefill_meta = attn_metadata.prefill_metadata
        decode_meta = attn_metadata.decode_metadata
        if prefill_meta is None and decode_meta.use_cuda_graph:
            graph_batch_size = input_tokens.shape[0]
            model_executable = self.graph_runners[graph_batch_size]
        else:
            model_executable = self.model

        hidden_states = model_executable(
            input_ids=input_tokens,
            positions=input_positions,
            kv_caches=kv_caches,
            attn_metadata=attn_metadata,
            **multi_modal_kwargs,
        )

        # Compute the logits.
        # Anyscale start
        if (anyscale_envs.ENABLE_JSON_MODE
                and seq_group_metadata_list is not None):
            # seq_group_metadata_list is None for non-driver.
            logits, json_mask_success = self.model.compute_logits(
                hidden_states, sampling_metadata)
        else:
            json_mask_success = None
            logits = self.model.compute_logits(hidden_states,
                                               sampling_metadata)
        # Anyscale end

        # Only perform sampling in the driver worker.
        if not self.is_driver_worker:
            return None

        # Sample the next token.
        output: SamplerOutput = self.model.sample(
            logits=logits,
            sampling_metadata=sampling_metadata,
        )

        # Anyscale start
        if anyscale_envs.ENABLE_JSON_MODE:
            output = self._mark_output_failed_if_needed(
                output, json_mask_success, sampling_metadata)
        # Anyscale end

        if self.return_hidden_states:
            # we only need to pass hidden states of most recent token
            assert seq_group_metadata_list is not None
            if seq_group_metadata_list[0].is_prompt:
                hidden_states = hidden_states.index_select(
                    0, sampling_metadata.selected_token_indices)
            output.hidden_states = hidden_states

        return output

    # Anyscale start
    def _mark_output_failed_if_needed(
            self, sampler_output: Optional[SamplerOutput],
            json_mask_success: Optional[List[bool]],
            sampling_metadata: SamplingMetadata) -> Optional[SamplerOutput]:

        # Find failed sequence groups.
        failed_indices = None
        if json_mask_success is not None:
            failed_indices = []
            for seq_idx, seq_group in enumerate(sampling_metadata.seq_groups):
                sample_indices = seq_group.sample_indices
                if not all(json_mask_success[sample_idx]
                           for sample_idx in sample_indices):
                    failed_indices.append(seq_idx)

        if sampler_output is None or failed_indices is None:
            return sampler_output

        sampler_output.mark_sequence_group_failed(failed_indices)
        return sampler_output

    # Anyscale end

=======
>>>>>>> 614aa512
    @torch.inference_mode()
    def profile_run(self) -> None:
        # Enable top-k sampling to reflect the accurate memory usage.
        sampling_params = SamplingParams(top_p=0.99, top_k=self.vocab_size - 1)
        max_num_batched_tokens = self.scheduler_config.max_num_batched_tokens
        max_num_seqs = self.scheduler_config.max_num_seqs
        # This represents the maximum number of different requests
        # that will have unique loras, an therefore the max amount of memory
        # consumption create dummy lora request copies from the lora request
        # passed in, which contains a lora from the lora warmup path.
        dummy_lora_requests: List[LoRARequest] = []
        dummy_lora_requests_per_seq: List[LoRARequest] = []
        if self.lora_config:
            assert self.lora_manager is not None
            with self.lora_manager.dummy_lora_cache():
                for idx in range(self.lora_config.max_loras):
                    lora_id = idx + 1
                    dummy_lora_request = LoRARequest(
                        lora_name=f"warmup_{lora_id}",
                        lora_int_id=lora_id,
                        lora_local_path="/not/a/real/path",
                    )
                    self.lora_manager.add_dummy_lora(dummy_lora_request,
                                                     rank=LORA_WARMUP_RANK)
                    dummy_lora_requests.append(dummy_lora_request)
                dummy_lora_requests_per_seq = [
                    dummy_lora_requests[idx % len(dummy_lora_requests)]
                    for idx in range(max_num_seqs)
                ]

        # Profile memory usage with max_num_sequences sequences and the total
        # number of tokens equal to max_num_batched_tokens.
        seqs: List[SequenceGroupMetadata] = []
        # Additional GPU memory may be needed for vision encoding, which needs
        # to be accounted for when calculating the GPU blocks for
        # vLLM blocker manager.
        # To exercise the worst scenario for GPU memory consumption,
        # the number of seqs (batch_size) is chosen to maximize the number
        # of images processed.
        model_config = self.model_config
        vlm_config = self.vision_language_config

        if vlm_config:
            max_num_seqs = min(
                max_num_seqs,
                int(max_num_batched_tokens / vlm_config.image_feature_size))
        for group_id in range(max_num_seqs):
            seq_len = (max_num_batched_tokens // max_num_seqs +
                       (group_id < max_num_batched_tokens % max_num_seqs))

            seq_data, dummy_multi_modal_data = INPUT_REGISTRY \
                .dummy_data_for_profiling(model_config, seq_len)
            assert len(seq_data.prompt_token_ids) == seq_len

            seq = SequenceGroupMetadata(
                request_id=str(group_id),
                is_prompt=True,
                seq_data={group_id: seq_data},
                sampling_params=sampling_params,
                block_tables=None,
                lora_request=dummy_lora_requests_per_seq[group_id]
                if dummy_lora_requests_per_seq else None,
                multi_modal_data=dummy_multi_modal_data,
            )
            seqs.append(seq)

        # Run the model with the dummy inputs.
        num_layers = self.model_config.get_num_layers(self.parallel_config)
        kv_caches = [None] * num_layers
        model_input = self.prepare_model_input(seqs)
        self.execute_model(model_input, kv_caches)
        torch.cuda.synchronize()
        return

    def remove_all_loras(self):
        if not self.lora_manager:
            raise RuntimeError("LoRA is not enabled.")
        self.lora_manager.remove_all_loras()

    def set_active_loras(self, lora_requests: Set[LoRARequest],
                         lora_mapping: LoRAMapping) -> None:
        if not self.lora_manager:
            raise RuntimeError("LoRA is not enabled.")
        self.lora_manager.set_active_loras(lora_requests, lora_mapping)

    def add_lora(self, lora_request: LoRARequest) -> bool:
        if not self.lora_manager:
            raise RuntimeError("LoRA is not enabled.")
        return self.lora_manager.add_lora(lora_request)

    def remove_lora(self, lora_id: int) -> bool:
        if not self.lora_manager:
            raise RuntimeError("LoRA is not enabled.")
        return self.lora_manager.remove_lora(lora_id)

    def pin_lora(self, lora_id: int) -> bool:
        if not self.lora_manager:
            raise RuntimeError("LoRA is not enabled.")
        return self.lora_manager.pin_lora(lora_id)

    def list_loras(self) -> Set[int]:
        if not self.lora_manager:
            raise RuntimeError("LoRA is not enabled.")
        return self.lora_manager.list_loras()

    @torch.inference_mode()
    def capture_model(self, kv_caches: List[torch.Tensor]) -> None:
        """Cuda graph capture a model.

        Note that CUDA graph's performance gain is negligible if number
        of batched tokens are larger than 200. And since CUDA graph
        requires fixed sized tensors, supporting large/variable batch
        size requires high GPU memory overhead. Thus, vLLM only captures
        decoding requests. Mixed batch (chunked prefill + decoding) or
        prefill requests are not captured.

        Since it is used for decoding-only, it assumes there's only 1 token
        per sequence in the batch.
        """
        assert not self.model_config.enforce_eager
        logger.info("Capturing the model for CUDA graphs. This may lead to "
                    "unexpected consequences if the model is not static. To "
                    "run the model in eager mode, set 'enforce_eager=True' or "
                    "use '--enforce-eager' in the CLI.")
        logger.info("CUDA graphs can take additional 1~3 GiB memory per GPU. "
                    "If you are running out of memory, consider decreasing "
                    "`gpu_memory_utilization` or enforcing eager mode. "
                    "You can also reduce the `max_num_seqs` as needed "
                    "to decrease memory usage.")
        start_time = time.perf_counter()

        # Prepare dummy inputs. These will be reused for all batch sizes.
        max_batch_size = max(_BATCH_SIZES_TO_CAPTURE)
        input_tokens = torch.zeros(max_batch_size, dtype=torch.long).cuda()
        input_positions = torch.zeros(max_batch_size, dtype=torch.long).cuda()
        slot_mapping = torch.empty(max_batch_size, dtype=torch.long).cuda()
        slot_mapping.fill_(_PAD_SLOT_ID)
        seq_lens = torch.ones(max_batch_size, dtype=torch.int32).cuda()
        block_tables = torch.from_numpy(self.graph_block_tables).cuda()

        # Prepare buffer for outputs. These will be reused for all batch sizes.
        # It will be filled after the first graph capture.
        hidden_states: Optional[torch.Tensor] = None

        graph_batch_size = _get_graph_batch_size(
            self.scheduler_config.max_num_seqs)
        batch_size_capture_list = [
            bs for bs in _BATCH_SIZES_TO_CAPTURE if bs <= graph_batch_size
        ]

        if self.attn_backend.get_name() == "flashinfer":
            # For flashinfer, different batch sizes will share the
            # same workspace buffer.
            decode_workspace_buffer = \
            torch.empty(FLASHINFER_WORKSPACE_BUFFER_SIZE,
                                                dtype=torch.uint8,
                                              device=self.device)
            indices_buffer = torch.empty(max_batch_size *
                                         self.cache_config.num_gpu_blocks,
                                         dtype=torch.int32,
                                         device=self.device)
            indptr_buffer = torch.empty(max_batch_size + 1,
                                        dtype=torch.int32,
                                        device=self.device)
            last_page_len_buffer = torch.empty(max_batch_size,
                                               dtype=torch.int32,
                                               device=self.device)

        with graph_capture() as graph_capture_context:
            # NOTE: Capturing the largest batch size first may help reduce the
            # memory usage of CUDA graph.
            for batch_size in reversed(batch_size_capture_list):
                if self.attn_backend.get_name() == "flashinfer":
                    indptr_buffer = indptr_buffer[:batch_size + 1]
                    last_page_len_buffer = last_page_len_buffer[:batch_size]

                    num_qo_heads = self.model_config.get_num_attention_heads(
                        self.parallel_config)
                    num_kv_heads = self.model_config.get_num_kv_heads(
                        self.parallel_config)
                    if num_qo_heads // num_kv_heads >= 4:
                        use_tensor_cores = True
                    else:
                        use_tensor_cores = False
                    decode_wrapper = \
                        CUDAGraphBatchDecodeWithPagedKVCacheWrapper(
                        decode_workspace_buffer, indptr_buffer, indices_buffer,
                        last_page_len_buffer, "NHD", use_tensor_cores)
                    kv_cache_dtype = get_kv_cache_torch_dtype(
                        self.kv_cache_dtype, self.model_config.dtype)

                    paged_kv_indptr_tensor_host = torch.arange(
                        0, batch_size + 1, dtype=torch.int32)
                    paged_kv_indices_tensor_host = torch.arange(
                        0, batch_size, dtype=torch.int32)
                    paged_kv_last_page_len_tensor_host = torch.full(
                        (batch_size, ), self.block_size, dtype=torch.int32)
                    query_start_loc_host = torch.arange(0,
                                                        batch_size + 1,
                                                        dtype=torch.int32)

                    attn_metadata = self.attn_backend.make_metadata(
                        num_prefills=0,
                        slot_mapping=slot_mapping[:batch_size],
                        num_prefill_tokens=0,
                        num_decode_tokens=batch_size,
                        max_prefill_seq_len=0,
                        block_tables=block_tables,
                        paged_kv_indptr=paged_kv_indptr_tensor_host,
                        paged_kv_indices=paged_kv_indices_tensor_host,
                        paged_kv_last_page_len=
                        paged_kv_last_page_len_tensor_host,
                        num_qo_heads=num_qo_heads,
                        num_kv_heads=num_kv_heads,
                        head_dim=self.model_config.get_head_size(),
                        page_size=self.block_size,
                        seq_start_loc=None,
                        query_start_loc=query_start_loc_host,
                        device=self.device,
                        data_type=kv_cache_dtype,
                        use_cuda_graph=True,
                        decode_wrapper=decode_wrapper,
                        prefill_wrapper=None)
                    attn_metadata.begin_forward()
                else:
                    attn_metadata = self.attn_backend.make_metadata(
                        num_prefills=0,
                        num_prefill_tokens=0,
                        num_decode_tokens=batch_size,
                        slot_mapping=slot_mapping[:batch_size],
                        seq_lens=None,
                        seq_lens_tensor=seq_lens[:batch_size],
                        max_query_len=None,
                        max_prefill_seq_len=0,
                        max_decode_seq_len=self.max_seq_len_to_capture,
                        query_start_loc=None,
                        seq_start_loc=None,
                        context_lens_tensor=None,
                        block_tables=block_tables[:batch_size],
                        use_cuda_graph=True,
                    )

                if self.lora_config:
                    lora_mapping = LoRAMapping(
                        [0] * batch_size,
                        [0] * batch_size,
                    )
                    self.set_active_loras(set(), lora_mapping)

                graph_runner = CUDAGraphRunner(self.model,
                                               self.attn_backend.get_name())

                if self.attn_backend.get_name() == "flashinfer":
                    graph_runner.flashinfer_indptr_buffer = indptr_buffer
                    graph_runner.flashinfer_indices_buffer = indices_buffer
                    graph_runner.flashinfer_last_page_len_buffer = \
                        last_page_len_buffer
                    graph_runner.flashinfer_decode_workspace_buffer = \
                            decode_workspace_buffer
                    graph_runner.flashinfer_decode_wrapper = \
                        decode_wrapper

                graph_runner.capture(
                    input_tokens[:batch_size],
                    input_positions[:batch_size],
                    hidden_states[:batch_size]
                    if hidden_states is not None else None,
                    kv_caches,
                    attn_metadata,
                    memory_pool=self.graph_memory_pool,
                    stream=graph_capture_context.stream,
                )
                self.graph_memory_pool = graph_runner.graph.pool()
                self.graph_runners[batch_size] = graph_runner

        end_time = time.perf_counter()
        elapsed_time = end_time - start_time
        # This usually takes < 10 seconds.
        logger.info("Graph capturing finished in %.0f secs.", elapsed_time)

    @property
    def vocab_size(self) -> int:
        return self.model_config.get_vocab_size()


class ModelRunner(GPUModelRunnerBase[ModelInputForGPUWithSamplingMetadata]):
    """
    GPU model runner with sampling step.
    """
    _model_input_cls: Type[ModelInputForGPUWithSamplingMetadata] = (
        ModelInputForGPUWithSamplingMetadata)

    def make_model_input_from_broadcasted_tensor_dict(
        self,
        tensor_dict: Dict[str, Any],
    ) -> ModelInputForGPUWithSamplingMetadata:
        model_input = \
            ModelInputForGPUWithSamplingMetadata.from_broadcasted_tensor_dict(
                tensor_dict,
                attn_backend=self.attn_backend,
            )
        return model_input

    def prepare_model_input(
        self,
        seq_group_metadata_list: List[SequenceGroupMetadata],
    ) -> ModelInputForGPUWithSamplingMetadata:
        """Prepare the model input based on a given sequence group, including
        metadata for the sampling step.

        The API assumes seq_group_metadata_list is sorted by prefill -> decode.

        The result tensors and data structure also batches input in prefill
        -> decode order. For example,

        - input_tokens[:num_prefill_tokens] contains prefill tokens.
        - input_tokens[num_prefill_tokens:] contains decode tokens.

        If cuda graph is required, this API automatically pads inputs.
        """
        model_input = self._prepare_model_input_tensors(
            seq_group_metadata_list)
        sampling_metadata = SamplingMetadata.prepare(seq_group_metadata_list,
                                                     model_input.seq_lens,
                                                     model_input.query_lens,
                                                     self.device,
                                                     self.pin_memory)
        is_prompt = (seq_group_metadata_list[0].is_prompt
                     if seq_group_metadata_list else None)
        return dataclasses.replace(model_input,
                                   sampling_metadata=sampling_metadata,
                                   is_prompt=is_prompt)

    @torch.inference_mode()
    def execute_model(
        self,
        model_input: ModelInputForGPUWithSamplingMetadata,
        kv_caches: List[torch.Tensor],
        num_steps: int = 1,
    ) -> Optional[List[SamplerOutput]]:
        if num_steps > 1:
            raise ValueError("num_steps > 1 is not supported in ModelRunner")

        if self.lora_config:
            assert model_input.lora_requests is not None
            assert model_input.lora_mapping is not None
            self.set_active_loras(model_input.lora_requests,
                                  model_input.lora_mapping)

        if self.attn_backend.get_name() == "flashinfer":
            assert model_input.attn_metadata is not None
            assert model_input.input_tokens is not None
            if self.flashinfer_decode_workspace_buffer is None:
                self.flashinfer_decode_workspace_buffer = torch.empty(
                    FLASHINFER_WORKSPACE_BUFFER_SIZE,
                    dtype=torch.uint8,
                    device=self.device)
                self.flashinfer_decode_wrapper = \
                    BatchDecodeWithPagedKVCacheWrapper(
                    self.flashinfer_decode_workspace_buffer, "NHD")
                self.flashinfer_prefill_workspace_buffer = torch.empty(
                    FLASHINFER_WORKSPACE_BUFFER_SIZE,
                    dtype=torch.uint8,
                    device=self.device)
                self.flashinfer_prefill_wrapper = \
                    BatchPrefillWithPagedKVCacheWrapper(
                    self.flashinfer_prefill_workspace_buffer, "NHD")

            model_input.attn_metadata.prefill_wrapper = \
                self.flashinfer_prefill_wrapper
            if model_input.attn_metadata.use_cuda_graph:
                batch_size = model_input.input_tokens.shape[0]
                model_input.attn_metadata.decode_wrapper = self.graph_runners[
                    batch_size].flashinfer_decode_wrapper
            else:
                model_input.attn_metadata.decode_wrapper = \
                    self.flashinfer_decode_wrapper
            model_input.attn_metadata.begin_forward()

        # Currently cuda graph is only supported by the decode phase.
        assert model_input.attn_metadata is not None
        prefill_meta = model_input.attn_metadata.prefill_metadata
        decode_meta = model_input.attn_metadata.decode_metadata
        if prefill_meta is None and decode_meta.use_cuda_graph:
            assert model_input.input_tokens is not None
            graph_batch_size = model_input.input_tokens.shape[0]
            model_executable = self.graph_runners[graph_batch_size]
        else:
            model_executable = self.model

        multi_modal_kwargs = model_input.multi_modal_kwargs or {}
        hidden_states = model_executable(
            input_ids=model_input.input_tokens,
            positions=model_input.input_positions,
            kv_caches=kv_caches,
            attn_metadata=model_input.attn_metadata,
            **multi_modal_kwargs,
        )

        # Compute the logits.
        logits = self.model.compute_logits(hidden_states,
                                           model_input.sampling_metadata)

        # Only perform sampling in the driver worker.
        if not self.is_driver_worker:
            return []

        # Sample the next token.
        output: SamplerOutput = self.model.sample(
            logits=logits,
            sampling_metadata=model_input.sampling_metadata,
        )

        if self.return_hidden_states:
            # we only need to pass hidden states of most recent token
            assert model_input.sampling_metadata is not None
            indices = model_input.sampling_metadata.selected_token_indices
            if model_input.is_prompt:
                hidden_states = hidden_states.index_select(0, indices)
            elif decode_meta.use_cuda_graph:
                hidden_states = hidden_states[:len(indices)]

            output.hidden_states = hidden_states

        return [output]


class CUDAGraphRunner:

    def __init__(self, model: nn.Module, backend_name: str):
        self.model = model
        self.backend_name = backend_name

        self.input_buffers: Dict[str, torch.Tensor] = {}
        self.output_buffers: Dict[str, torch.Tensor] = {}

        self._graph: Optional[torch.cuda.CUDAGraph] = None

        self.flashinfer_decode_workspace_buffer: Optional[torch.Tensor] = None
        self.flashinfer_indptr_buffer: Optional[torch.Tensor] = None
        self.flashinfer_indices_buffer: Optional[torch.Tensor] = None
        self.flashinfer_last_page_len_buffer: Optional[torch.Tensor] = None
        self.flashinfer_decode_wrapper: Optional[
            CUDAGraphBatchDecodeWithPagedKVCacheWrapper] = None

    @property
    def graph(self):
        assert self._graph is not None
        return self._graph

    def capture(
        self,
        input_ids: torch.Tensor,
        positions: torch.Tensor,
        hidden_states: Optional[torch.Tensor],
        kv_caches: List[torch.Tensor],
        attn_metadata: AttentionMetadata,
        memory_pool: Optional[Tuple[int, int]],
        stream: torch.cuda.Stream,
        **kwargs,
    ) -> torch.Tensor:
        assert self._graph is None
        # Run the model a few times without capturing the graph.
        # This is to make sure that the captured graph does not include the
        # kernel launches for initial benchmarking (e.g., Triton autotune).
        # Note one iteration is not enough for torch.jit.script
        for _ in range(_NUM_WARMUP_ITERS):
            self.model(
                input_ids,
                positions,
                kv_caches,
                attn_metadata,
                **kwargs,
            )
        torch.cuda.synchronize()

        # Capture the graph.
        self._graph = torch.cuda.CUDAGraph()
        with torch.cuda.graph(self._graph, pool=memory_pool, stream=stream):
            output_hidden_states = self.model(
                input_ids,
                positions,
                kv_caches,
                attn_metadata,
                **kwargs,
            )
            if hidden_states is not None:
                hidden_states.copy_(output_hidden_states)
            else:
                hidden_states = output_hidden_states
            del output_hidden_states
            # make sure `output_hidden_states` is deleted
            # in the graph's memory pool
            gc.collect()
        torch.cuda.synchronize()

        # Save the input and output buffers.
        if self.backend_name == "flashinfer":
            self.input_buffers = {
                "input_ids": input_ids,
                "positions": positions,
                "kv_caches": kv_caches,
                "slot_mapping": attn_metadata.slot_mapping,
            }
        else:
            self.input_buffers = {
                "input_ids": input_ids,
                "positions": positions,
                "kv_caches": kv_caches,
                "slot_mapping": attn_metadata.slot_mapping,
                "seq_lens_tensor":
                attn_metadata.decode_metadata.seq_lens_tensor,
                "block_tables": attn_metadata.decode_metadata.block_tables,
            }
        self.output_buffers = {"hidden_states": hidden_states}
        return hidden_states

    def forward(
        self,
        input_ids: torch.Tensor,
        positions: torch.Tensor,
        kv_caches: List[torch.Tensor],
        attn_metadata: AttentionMetadata,
        **kwargs,
    ) -> torch.Tensor:
        # KV caches are fixed tensors, so we don't need to copy them.
        del kv_caches

        # Copy the input tensors to the input buffers.
        self.input_buffers["input_ids"].copy_(input_ids, non_blocking=True)
        self.input_buffers["positions"].copy_(positions, non_blocking=True)
        self.input_buffers["slot_mapping"].copy_(attn_metadata.slot_mapping,
                                                 non_blocking=True)
        if self.backend_name != "flashinfer":
            self.input_buffers["seq_lens_tensor"].copy_(
                attn_metadata.decode_metadata.seq_lens_tensor,
                non_blocking=True)
            self.input_buffers["block_tables"].copy_(
                attn_metadata.decode_metadata.block_tables, non_blocking=True)
        # Run the graph.
        self.graph.replay()

        # Return the output tensor.
        return self.output_buffers["hidden_states"]

    def __call__(self, *args, **kwargs):
        return self.forward(*args, **kwargs)


def _get_graph_batch_size(batch_size: int) -> int:
    """Returns the padded batch size given actual batch size.

    Batch sizes are 1, 2, 4, _BATCH_SIZE_ALIGNMENT,
    2*_BATCH_SIZE_ALIGNMENT, 3*_BATCH_SIZE_ALIGNMENT...
    """
    if batch_size <= 2:
        return batch_size
    elif batch_size <= 4:
        return 4
    else:
        return ((batch_size + _BATCH_SIZE_ALIGNMENT - 1) //
                _BATCH_SIZE_ALIGNMENT * _BATCH_SIZE_ALIGNMENT)


def _is_block_tables_empty(block_tables: Union[None, Dict]):
    """
    Check if block_tables is None or a dictionary with all None values.
    """
    if block_tables is None:
        return True
    if isinstance(block_tables, dict) and all(
            value is None for value in block_tables.values()):
        return True
    return False<|MERGE_RESOLUTION|>--- conflicted
+++ resolved
@@ -10,9 +10,7 @@
 import torch
 import torch.nn as nn
 
-<<<<<<< HEAD
 from vllm.anyscale import anyscale_envs
-=======
 try:
     from flashinfer import BatchDecodeWithPagedKVCacheWrapper
     from flashinfer.decode import CUDAGraphBatchDecodeWithPagedKVCacheWrapper
@@ -24,7 +22,6 @@
     BatchPrefillWithPagedKVCacheWrapper = None
     FLASHINFER_WORKSPACE_BUFFER_SIZE = 0
 
->>>>>>> 614aa512
 from vllm.attention import AttentionMetadata, get_attn_backend
 from vllm.config import (CacheConfig, DeviceConfig, LoadConfig, LoRAConfig,
                          ModelConfig, ParallelConfig, SchedulerConfig,
@@ -752,178 +749,6 @@
             multi_modal_kwargs=multi_modal_kwargs,
         )
 
-<<<<<<< HEAD
-    def prepare_input_tensors(
-        self,
-        seq_group_metadata_list: Optional[List[SequenceGroupMetadata]],
-    ) -> Tuple[torch.Tensor, torch.Tensor, AttentionMetadata, SamplingMetadata,
-               Set[LoRARequest], LoRAMapping, Dict[str, torch.Tensor]]:
-        if self.is_driver_worker:
-            assert seq_group_metadata_list is not None
-            # Prepare input tensors.
-            (
-                input_tokens,
-                input_positions,
-                attn_metadata,
-                seq_lens,
-                query_lens,
-                lora_mapping,
-                lora_requests,
-                multi_modal_kwargs,
-                slot_mapping,
-                num_prefill_tokens,
-                num_decode_tokens,
-                num_prefills,
-            ) = self._prepare_model_input(seq_group_metadata_list)
-            sampling_metadata = SamplingMetadata.prepare(
-                seq_group_metadata_list, seq_lens, query_lens, self.device,
-                self.pin_memory)
-
-            metadata_dict = {
-                "input_tokens": input_tokens,
-                "input_positions": input_positions,
-                "selected_token_indices":
-                sampling_metadata.selected_token_indices,
-                "lora_requests": lora_requests,
-                "lora_mapping": lora_mapping,
-                "multi_modal_kwargs": multi_modal_kwargs,
-                "num_prefill_tokens": num_prefill_tokens,
-                "num_decode_tokens": num_decode_tokens,
-                "slot_mapping": slot_mapping,
-                "num_prefills": num_prefills,
-            }
-            if attn_metadata:
-                metadata_dict.update(attn_metadata.asdict_zerocopy())
-            broadcast_tensor_dict(metadata_dict, src=0)
-        else:
-            metadata_dict = broadcast_tensor_dict(src=0)
-            input_tokens = metadata_dict.pop("input_tokens")
-            input_positions = metadata_dict.pop("input_positions")
-            selected_token_indices = metadata_dict.pop(
-                "selected_token_indices")
-            lora_mapping = metadata_dict.pop("lora_mapping")
-            lora_requests = metadata_dict.pop("lora_requests")
-            multi_modal_kwargs = metadata_dict.pop("multi_modal_kwargs")
-            if metadata_dict:
-                attn_metadata = self.attn_backend.make_metadata(
-                    **metadata_dict)
-            else:
-                attn_metadata = None
-            sampling_metadata = SamplingMetadata(
-                seq_groups=None,
-                selected_token_indices=selected_token_indices,
-                categorized_sample_indices=None,
-                num_prompts=0,
-            )
-
-        return (input_tokens, input_positions, attn_metadata,
-                sampling_metadata, lora_requests, lora_mapping,
-                multi_modal_kwargs)
-
-    @torch.inference_mode()
-    def execute_model(
-        self,
-        seq_group_metadata_list: Optional[List[SequenceGroupMetadata]],
-        kv_caches: List[torch.Tensor],
-    ) -> Optional[SamplerOutput]:
-        (input_tokens, input_positions, attn_metadata, sampling_metadata,
-         lora_requests, lora_mapping, multi_modal_kwargs
-         ) = self.prepare_input_tensors(seq_group_metadata_list)
-
-        if self.lora_config:
-            self.set_active_loras(lora_requests, lora_mapping)
-
-        # Anyscale start
-        if (anyscale_envs.ENABLE_JSON_MODE
-                and seq_group_metadata_list is not None):
-            # seq_group_metadata_list is None for non-driver.
-            logit_processor = getattr(self.model, "logits_processor", None)
-            assert logit_processor is not None
-            logit_processor.prepare(seq_group_metadata_list)
-        # Anyscale end
-
-        # Currently cuda graph is only supported by the decode phase.
-        prefill_meta = attn_metadata.prefill_metadata
-        decode_meta = attn_metadata.decode_metadata
-        if prefill_meta is None and decode_meta.use_cuda_graph:
-            graph_batch_size = input_tokens.shape[0]
-            model_executable = self.graph_runners[graph_batch_size]
-        else:
-            model_executable = self.model
-
-        hidden_states = model_executable(
-            input_ids=input_tokens,
-            positions=input_positions,
-            kv_caches=kv_caches,
-            attn_metadata=attn_metadata,
-            **multi_modal_kwargs,
-        )
-
-        # Compute the logits.
-        # Anyscale start
-        if (anyscale_envs.ENABLE_JSON_MODE
-                and seq_group_metadata_list is not None):
-            # seq_group_metadata_list is None for non-driver.
-            logits, json_mask_success = self.model.compute_logits(
-                hidden_states, sampling_metadata)
-        else:
-            json_mask_success = None
-            logits = self.model.compute_logits(hidden_states,
-                                               sampling_metadata)
-        # Anyscale end
-
-        # Only perform sampling in the driver worker.
-        if not self.is_driver_worker:
-            return None
-
-        # Sample the next token.
-        output: SamplerOutput = self.model.sample(
-            logits=logits,
-            sampling_metadata=sampling_metadata,
-        )
-
-        # Anyscale start
-        if anyscale_envs.ENABLE_JSON_MODE:
-            output = self._mark_output_failed_if_needed(
-                output, json_mask_success, sampling_metadata)
-        # Anyscale end
-
-        if self.return_hidden_states:
-            # we only need to pass hidden states of most recent token
-            assert seq_group_metadata_list is not None
-            if seq_group_metadata_list[0].is_prompt:
-                hidden_states = hidden_states.index_select(
-                    0, sampling_metadata.selected_token_indices)
-            output.hidden_states = hidden_states
-
-        return output
-
-    # Anyscale start
-    def _mark_output_failed_if_needed(
-            self, sampler_output: Optional[SamplerOutput],
-            json_mask_success: Optional[List[bool]],
-            sampling_metadata: SamplingMetadata) -> Optional[SamplerOutput]:
-
-        # Find failed sequence groups.
-        failed_indices = None
-        if json_mask_success is not None:
-            failed_indices = []
-            for seq_idx, seq_group in enumerate(sampling_metadata.seq_groups):
-                sample_indices = seq_group.sample_indices
-                if not all(json_mask_success[sample_idx]
-                           for sample_idx in sample_indices):
-                    failed_indices.append(seq_idx)
-
-        if sampler_output is None or failed_indices is None:
-            return sampler_output
-
-        sampler_output.mark_sequence_group_failed(failed_indices)
-        return sampler_output
-
-    # Anyscale end
-
-=======
->>>>>>> 614aa512
     @torch.inference_mode()
     def profile_run(self) -> None:
         # Enable top-k sampling to reflect the accurate memory usage.
@@ -1303,6 +1128,15 @@
                     self.flashinfer_decode_wrapper
             model_input.attn_metadata.begin_forward()
 
+        # Anyscale start
+        if (anyscale_envs.ENABLE_JSON_MODE
+                and seq_group_metadata_list is not None):
+            # seq_group_metadata_list is None for non-driver.
+            logit_processor = getattr(self.model, "logits_processor", None)
+            assert logit_processor is not None
+            logit_processor.prepare(seq_group_metadata_list)
+        # Anyscale end
+
         # Currently cuda graph is only supported by the decode phase.
         assert model_input.attn_metadata is not None
         prefill_meta = model_input.attn_metadata.prefill_metadata
@@ -1324,8 +1158,17 @@
         )
 
         # Compute the logits.
-        logits = self.model.compute_logits(hidden_states,
-                                           model_input.sampling_metadata)
+        # Anyscale start
+        if (anyscale_envs.ENABLE_JSON_MODE
+                and seq_group_metadata_list is not None):
+            # seq_group_metadata_list is None for non-driver.
+            logits, json_mask_success = self.model.compute_logits(
+                hidden_states, model_input.sampling_metadata)
+        else:
+            json_mask_success = None
+            logits = self.model.compute_logits(hidden_states,
+                                            model_input.sampling_metadata)
+        # Anyscale end
 
         # Only perform sampling in the driver worker.
         if not self.is_driver_worker:
@@ -1336,6 +1179,12 @@
             logits=logits,
             sampling_metadata=model_input.sampling_metadata,
         )
+
+        # Anyscale start
+        if anyscale_envs.ENABLE_JSON_MODE:
+            output = self._mark_output_failed_if_needed(
+                output, json_mask_success, sampling_metadata)
+        # Anyscale end
 
         if self.return_hidden_states:
             # we only need to pass hidden states of most recent token
@@ -1349,6 +1198,30 @@
             output.hidden_states = hidden_states
 
         return [output]
+
+    # Anyscale start
+    def _mark_output_failed_if_needed(
+            self, sampler_output: Optional[SamplerOutput],
+            json_mask_success: Optional[List[bool]],
+            sampling_metadata: SamplingMetadata) -> Optional[SamplerOutput]:
+
+        # Find failed sequence groups.
+        failed_indices = None
+        if json_mask_success is not None:
+            failed_indices = []
+            for seq_idx, seq_group in enumerate(sampling_metadata.seq_groups):
+                sample_indices = seq_group.sample_indices
+                if not all(json_mask_success[sample_idx]
+                           for sample_idx in sample_indices):
+                    failed_indices.append(seq_idx)
+
+        if sampler_output is None or failed_indices is None:
+            return sampler_output
+
+        sampler_output.mark_sequence_group_failed(failed_indices)
+        return sampler_output
+
+    # Anyscale end
 
 
 class CUDAGraphRunner:
