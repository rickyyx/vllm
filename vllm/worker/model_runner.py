--- conflicted
+++ resolved
@@ -10,9 +10,6 @@
 import torch
 import torch.nn as nn
 
-<<<<<<< HEAD
-=======
-from vllm.anyscale import anyscale_envs
 
 try:
     from flashinfer import BatchDecodeWithPagedKVCacheWrapper
@@ -25,7 +22,6 @@
     BatchPrefillWithPagedKVCacheWrapper = None
     FLASHINFER_WORKSPACE_BUFFER_SIZE = 0
 
->>>>>>> b3ec2342
 from vllm.attention import AttentionMetadata, get_attn_backend
 from vllm.config import (CacheConfig, DeviceConfig, LoadConfig, LoRAConfig,
                          ModelConfig, ParallelConfig, SchedulerConfig,
