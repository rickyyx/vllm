# In this file, you can add more tests to run either by adding a new step or
# adding a new command to an existing step. See different options here for examples.

# This script will be feed into Jinja template in `test-template-aws.j2` at
# https://github.com/vllm-project/buildkite-ci/blob/main/scripts/test-template-aws.j2 
# to generate the final pipeline yaml file.


steps:
- label: Async Engine, Inputs, Utils, Worker Test
  fast_check: true
  fast_check_only: true
  commands:
  - pytest -v -s async_engine # Async Engine
  - pytest -v -s test_inputs.py
  - pytest -v -s multimodal
  - pytest -v -s test_utils.py # Utils
  - pytest -v -s worker # Worker

- label: Tensorizer, Metrics, Tracing Test
  fast_check: true
  fast_check_only: true
  commands:
  - apt-get install -y curl libsodium23 && pytest -v -s tensorizer_loader # Tensorizer
  - pytest -v -s metrics # Metrics
  - "pip install \
      opentelemetry-sdk \
      opentelemetry-api \
      opentelemetry-exporter-otlp \
      opentelemetry-semantic-conventions-ai" # Tracing
  - pytest -v -s tracing

- label: Regression Test
  mirror_hardwares: [amd]
  fast_check: true
  command: pytest -v -s test_regression.py
  working_dir: "/vllm-workspace/tests" # optional

- label: AsyncEngine Test
  #mirror_hardwares: [amd]
  command: pytest -v -s async_engine

- label: Basic Correctness Test
  mirror_hardwares: [amd]
  fast_check: true
  commands:
<<<<<<< HEAD
=======
  # This flashinfer installation will fail on AMD ROCm, so it is set as optional.
  - pip install https://github.com/flashinfer-ai/flashinfer/releases/download/v0.0.8/flashinfer-0.0.8+cu121torch2.3-cp310-cp310-linux_x86_64.whl || true
>>>>>>> 739b61a3
  - pytest -v -s basic_correctness/test_basic_correctness.py
  - pytest -v -s basic_correctness/test_cpu_offload.py
  - VLLM_ATTENTION_BACKEND=XFORMERS pytest -v -s basic_correctness/test_chunked_prefill.py
  - VLLM_ATTENTION_BACKEND=FLASH_ATTN pytest -v -s basic_correctness/test_chunked_prefill.py
  - VLLM_TEST_ENABLE_ARTIFICIAL_PREEMPT=1 pytest -v -s basic_correctness/test_preemption.py

- label: Core Test
  mirror_hardwares: [amd]
  fast_check: true
  commands:
  - pytest -v -s core
  - pytest -v -s distributed/test_parallel_state.py

- label: Distributed Comm Ops Test
  #mirror_hardwares: [amd]
  working_dir: "/vllm-workspace/tests"
  num_gpus: 2
  commands:
  - pytest -v -s distributed/test_comm_ops.py
  - pytest -v -s distributed/test_shm_broadcast.py

- label: 2 Node Tests (4 GPUs in total)
  working_dir: "/vllm-workspace/tests"
  num_gpus: 2
  num_nodes: 2
  commands:
  - # the following commands are for the first node, with ip 192.168.10.10 (ray environment already set up)
    - VLLM_TEST_SAME_HOST=0 torchrun --nnodes 2 --nproc-per-node=2 --rdzv_backend=c10d --rdzv_endpoint=192.168.10.10 distributed/test_same_node.py
    - VLLM_MULTI_NODE=1 pytest -v -s distributed/test_pipeline_parallel.py
  - # the following commands are for the second node, with ip 192.168.10.11 (ray environment already set up)
    - VLLM_TEST_SAME_HOST=0 torchrun --nnodes 2 --nproc-per-node=2 --rdzv_backend=c10d --rdzv_endpoint=192.168.10.10 distributed/test_same_node.py

- label: Distributed Tests (2 GPUs)
  mirror_hardwares: [amd]
  working_dir: "/vllm-workspace/tests"
  num_gpus: 2
  commands:
  - VLLM_TEST_SAME_HOST=1 torchrun --nproc-per-node=4 distributed/test_same_node.py
  - TEST_DIST_MODEL=facebook/opt-125m DISTRIBUTED_EXECUTOR_BACKEND=ray pytest -v -s distributed/test_basic_distributed_correctness.py
  - TEST_DIST_MODEL=meta-llama/Llama-2-7b-hf DISTRIBUTED_EXECUTOR_BACKEND=ray pytest -v -s distributed/test_basic_distributed_correctness.py
  - TEST_DIST_MODEL=facebook/opt-125m DISTRIBUTED_EXECUTOR_BACKEND=ray VLLM_USE_RAY_SPMD_WORKER=1 VLLM_USE_RAY_COMPILED_DAG=1 pytest -v -s distributed/test_basic_distributed_correctness.py
  - TEST_DIST_MODEL=meta-llama/Llama-2-7b-hf DISTRIBUTED_EXECUTOR_BACKEND=ray VLLM_USE_RAY_SPMD_WORKER=1 VLLM_USE_RAY_COMPILED_DAG=1 pytest -v -s distributed/test_basic_distributed_correctness.py
  - TEST_DIST_MODEL=facebook/opt-125m DISTRIBUTED_EXECUTOR_BACKEND=ray pytest -v -s distributed/test_chunked_prefill_distributed.py
  - TEST_DIST_MODEL=meta-llama/Llama-2-7b-hf DISTRIBUTED_EXECUTOR_BACKEND=ray pytest -v -s distributed/test_chunked_prefill_distributed.py
  - TEST_DIST_MODEL=llava-hf/llava-1.5-7b-hf DISTRIBUTED_EXECUTOR_BACKEND=ray pytest -v -s distributed/test_multimodal_broadcast.py
  - TEST_DIST_MODEL=microsoft/Phi-3-vision-128k-instruct DISTRIBUTED_EXECUTOR_BACKEND=ray pytest -v -s distributed/test_multimodal_broadcast.py
  - TEST_DIST_MODEL=facebook/opt-125m DISTRIBUTED_EXECUTOR_BACKEND=mp pytest -v -s distributed/test_basic_distributed_correctness.py
  - TEST_DIST_MODEL=meta-llama/Llama-2-7b-hf DISTRIBUTED_EXECUTOR_BACKEND=mp pytest -v -s distributed/test_basic_distributed_correctness.py
  - TEST_DIST_MODEL=facebook/opt-125m DISTRIBUTED_EXECUTOR_BACKEND=mp pytest -v -s distributed/test_chunked_prefill_distributed.py
  - TEST_DIST_MODEL=meta-llama/Llama-2-7b-hf DISTRIBUTED_EXECUTOR_BACKEND=mp pytest -v -s distributed/test_chunked_prefill_distributed.py
  - TEST_DIST_MODEL=llava-hf/llava-1.5-7b-hf DISTRIBUTED_EXECUTOR_BACKEND=mp pytest -v -s distributed/test_multimodal_broadcast.py
  - TEST_DIST_MODEL=microsoft/Phi-3-vision-128k-instruct DISTRIBUTED_EXECUTOR_BACKEND=mp pytest -v -s distributed/test_multimodal_broadcast.py
  - pytest -v -s spec_decode/e2e/test_integration_dist_tp2.py
  - CUDA_VISIBLE_DEVICES=0,1 pytest -v -s test_sharded_state_loader.py
  - CUDA_VISIBLE_DEVICES=0,1 pytest -v -s distributed/test_utils.py

- label: Distributed Tests (4 GPUs)
  #mirror_hardwares: [amd]
  working_dir: "/vllm-workspace/tests"
  num_gpus: 4
  fast_check: true
  commands:
  - pytest -v -s distributed/test_pynccl.py
  # We want to test that models which use 2 GPUs work with 4 GPUs, which is why we duplicate them here.
  # See https://github.com/vllm-project/vllm/pull/5473#issuecomment-2166601837 for context.
  - TEST_DIST_MODEL=facebook/opt-125m DISTRIBUTED_EXECUTOR_BACKEND=ray pytest -v -s distributed/test_basic_distributed_correctness.py
  - TEST_DIST_MODEL=facebook/opt-125m DISTRIBUTED_EXECUTOR_BACKEND=ray VLLM_USE_RAY_SPMD_WORKER=1 VLLM_USE_RAY_COMPILED_DAG=1 pytest -v -s distributed/test_basic_distributed_correctness.py
  - TEST_DIST_MODEL=facebook/opt-125m DISTRIBUTED_EXECUTOR_BACKEND=mp pytest -v -s distributed/test_basic_distributed_correctness.py
  - pytest -v -s spec_decode/e2e/test_integration_dist_tp4.py

- label: Pipeline Parallelism Test
  working_dir: "/vllm-workspace/tests"
  num_gpus: 4
  commands:
  - pytest -v -s distributed/test_pipeline_parallel.py

- label: Engine Test
  mirror_hardwares: [amd]
  commands:
  - pytest -v -s engine test_sequence.py test_config.py test_logger.py
  # OOM in the CI unless we run this separately
  - pytest -v -s tokenization

- label: Entrypoints Test
  fast_check: true
  mirror_hardwares: [amd]

  commands:
  - pytest -v -s entrypoints/llm
  - pytest -v -s entrypoints/openai

- label: Examples Test
  working_dir: "/vllm-workspace/examples"
  mirror_hardwares: [amd]
  commands:
    # install aws cli for llava_example.py
    # install tensorizer for tensorize_vllm_model.py
    - pip install awscli tensorizer
    - python3 offline_inference.py
    - python3 cpu_offload.py
    - python3 offline_inference_with_prefix.py
    - python3 llm_engine_example.py
    - python3 llava_example.py
    - python3 tensorize_vllm_model.py --model facebook/opt-125m serialize --serialized-directory /tmp/ --suffix v1 && python3 tensorize_vllm_model.py --model facebook/opt-125m deserialize --path-to-tensors /tmp/vllm/facebook/opt-125m/v1/model.tensors

- label: Inputs Test
  #mirror_hardwares: [amd]
  commands:
    - pytest -v -s test_inputs.py
    - pytest -v -s multimodal

- label: Kernels Test %N
  #mirror_hardwares: [amd]
  commands:
    - pytest -v -s kernels --shard-id=$$BUILDKITE_PARALLEL_JOB --num-shards=$$BUILDKITE_PARALLEL_JOB_COUNT
  parallelism: 4

- label: Models Test
  #mirror_hardwares: [amd]
  commands:
    - pytest -v -s models -m \"not vlm\"

- label: Vision Language Models Test
  mirror_hardwares: [amd]
  commands:
    - pytest -v -s models -m vlm

- label: Prefix Caching Test
  mirror_hardwares: [amd]
  commands:
    - pytest -v -s prefix_caching

- label: Samplers Test
  #mirror_hardwares: [amd]
  command: pytest -v -s samplers

- label: LogitsProcessor Test
  mirror_hardwares: [amd]
  command: pytest -v -s test_logits_processor.py

- label: Utils Test
  commands:
    - pytest -v -s test_utils.py
    - pytest -v -s test_embedded_commit.py

- label: Worker Test
  mirror_hardwares: [amd]
  command: pytest -v -s worker

- label: Speculative decoding tests
  #mirror_hardwares: [amd]
  commands:
    # See https://github.com/vllm-project/vllm/issues/5152
    - export VLLM_ATTENTION_BACKEND=XFORMERS
    - pytest -v -s spec_decode

- label: LoRA Test %N
  #mirror_hardwares: [amd]
  command: pytest -v -s lora --shard-id=$$BUILDKITE_PARALLEL_JOB --num-shards=$$BUILDKITE_PARALLEL_JOB_COUNT --ignore=lora/test_long_context.py
  parallelism: 4

- label: LoRA Long Context (Distributed)
  #mirror_hardwares: [amd]
  num_gpus: 4
  # This test runs llama 13B, so it is required to run on 4 GPUs.
  commands:
    # FIXIT: find out which code initialize cuda before running the test
    # before the fix, we need to use spawn to test it
    - export VLLM_WORKER_MULTIPROC_METHOD=spawn
    - pytest -v -s -x lora/test_long_context.py

- label: Tensorizer Test
  #mirror_hardwares: [amd]
  commands:
    - apt-get install -y curl libsodium23
    - export VLLM_WORKER_MULTIPROC_METHOD=spawn
    - pytest -v -s tensorizer_loader

- label: Metrics Test
  mirror_hardwares: [amd]
  command: pytest -v -s metrics

- label: Quantization Test
  #mirror_hardwares: [amd]
  command: pytest -v -s quantization

- label: Tracing Test
  commands: 
    - "pip install \
        opentelemetry-sdk \
        opentelemetry-api \
        opentelemetry-exporter-otlp \
        opentelemetry-semantic-conventions-ai"
    - pytest -v -s tracing

- label: Benchmarks
  working_dir: "/vllm-workspace/.buildkite"
  mirror_hardwares: [amd]
  commands:
  - pip install aiohttp
  - bash run-benchmarks.sh

- label: LM Eval Small Models
  working_dir: "/vllm-workspace/.buildkite/lm-eval-harness"
  commands:
  - pip install lm-eval
  - export VLLM_WORKER_MULTIPROC_METHOD=spawn
  - bash ./run-tests.sh -c configs/models-small.txt -t 1

# This test is disabled since it requires 4xA100 which we don't have in CI now.
- label: LM Eval Large Models
  gpu: a100
  num_gpus: 4
  working_dir: "/vllm-workspace/.buildkite/lm-eval-harness"
  commands:
  - pip install lm-eval
  - export VLLM_WORKER_MULTIPROC_METHOD=spawn
  - bash ./run-tests.sh -c configs/models-large.txt -t 4

# This test is disabled since it requires 4xA100 which we don't have in CI now.
- label: Distributed Tests (A100)
  gpu: a100
  num_gpus: 4
  commands: 
  # NOTE: don't test llama model here, it seems hf implementation is buggy
  # see https://github.com/vllm-project/vllm/pull/5689 for details
  - pytest -v -s distributed/test_custom_all_reduce.py
  - TEST_DIST_MODEL=facebook/opt-125m DISTRIBUTED_EXECUTOR_BACKEND=ray pytest -v -s distributed/test_basic_distributed_correctness.py
  - TEST_DIST_MODEL=facebook/opt-125m DISTRIBUTED_EXECUTOR_BACKEND=mp pytest -v -s distributed/test_basic_distributed_correctness.py
  - VLLM_ATTENTION_BACKEND=FLASHINFER TEST_DIST_MODEL=facebook/opt-125m DISTRIBUTED_EXECUTOR_BACKEND=ray pytest -v -s distributed/test_basic_distributed_correctness.py
  - VLLM_ATTENTION_BACKEND=FLASHINFER TEST_DIST_MODEL=meta-llama/Meta-Llama-3-8B DISTRIBUTED_EXECUTOR_BACKEND=ray pytest -v -s distributed/test_basic_distributed_correctness.py
  - pytest -v -s -x lora/test_mixtral.py<|MERGE_RESOLUTION|>--- conflicted
+++ resolved
@@ -44,11 +44,8 @@
   mirror_hardwares: [amd]
   fast_check: true
   commands:
-<<<<<<< HEAD
-=======
   # This flashinfer installation will fail on AMD ROCm, so it is set as optional.
   - pip install https://github.com/flashinfer-ai/flashinfer/releases/download/v0.0.8/flashinfer-0.0.8+cu121torch2.3-cp310-cp310-linux_x86_64.whl || true
->>>>>>> 739b61a3
   - pytest -v -s basic_correctness/test_basic_correctness.py
   - pytest -v -s basic_correctness/test_cpu_offload.py
   - VLLM_ATTENTION_BACKEND=XFORMERS pytest -v -s basic_correctness/test_chunked_prefill.py
