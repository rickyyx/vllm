# In this file, you can add more tests to run either by adding a new step or
# adding a new command to an existing step. See different options here for examples.

# This script will be feed into Jinja template in `test-template-aws.j2` at
# https://github.com/vllm-project/buildkite-ci/blob/main/scripts/test-template-aws.j2 
# to generate the final pipeline yaml file.

# Documentation
# label(str): the name of the test. emoji allowed.
# fast_check(bool): whether to run this on each commit on fastcheck pipeline.
# fast_check_only(bool): run this test on fastcheck pipeline only
# command(str): the single command to run for tests. incompatible with commands.
# commands(list): the list of commands to run for test. incompatbile with command.
# mirror_hardwares(list): the list of hardwares to run the test on as well. currently only supports [amd]
# gpu(str): override the GPU selection for the test. default is on L4 GPUs. currently only supports a100
# num_gpus(int): override the number of GPUs for the test. default to 1 GPU. currently support 2,4.
# num_nodes(int): whether to simulate multi-node setup by launch multiple containers on one host, 
#     in this case, commands must be specified. the first command runs on first host, the second
#     command runs on the second host.
# working_dir(str): specify the place where command should execute, default to /vllm-workspace/tests
# source_file_dependencies(list): the list of prefix to opt-in the test for, if empty, the test will always run.

# When adding a test
# - If the test belong to an existing group, add it there
# - If the test is short, add to any existing step
# - If the test takes more than 10min, then it is okay to create a new step. 
#   Note that all steps execute in parallel. 

steps:
##### fast check tests  #####

- label: Documentation Build # 2min
  working_dir: "/vllm-workspace/test_docs/docs"
  fast_check: true
  no_gpu: True
  commands:
  - pip install -r requirements-docs.txt
  - SPHINXOPTS=\"-W\" make html

- label: Async Engine, Inputs, Utils, Worker Test # 15min
  fast_check: true
  source_file_dependencies:
  - vllm/
  - tests/async_engine
  - tests/test_inputs
  - tests/multimodal
  - tests/test_utils
  - tests/worker
  commands:
  - pytest -v -s async_engine # Async Engine
  - pytest -v -s test_inputs.py
  - pytest -v -s multimodal
  - pytest -v -s test_utils.py # Utils
  - pytest -v -s worker # Worker

- label: Basic Correctness Test # 30min
  mirror_hardwares: [amd]
  fast_check: true
  source_file_dependencies:
  - vllm/
  - tests/basic_correctness
  commands:
  # This flashinfer installation will fail on AMD ROCm, so it is set as optional.
  - pip install https://github.com/flashinfer-ai/flashinfer/releases/download/v0.1.2/flashinfer-0.1.2+cu121torch2.4-cp310-cp310-linux_x86_64.whl || true
  - pytest -v -s basic_correctness/test_basic_correctness.py
  - pytest -v -s basic_correctness/test_cpu_offload.py
  - VLLM_ATTENTION_BACKEND=XFORMERS pytest -v -s basic_correctness/test_chunked_prefill.py
  - VLLM_ATTENTION_BACKEND=FLASH_ATTN pytest -v -s basic_correctness/test_chunked_prefill.py
  - VLLM_TEST_ENABLE_ARTIFICIAL_PREEMPT=1 pytest -v -s basic_correctness/test_preemption.py
  
- label: Core Test # 10min
  mirror_hardwares: [amd]
  fast_check: true
  source_file_dependencies:
  - vllm/core
  - vllm/distributed
  - tests/core
  commands:
  - pytest -v -s core

- label: Entrypoints Test # 20min
  fast_check: true
  mirror_hardwares: [amd]
  source_file_dependencies:
  - vllm/entrypoints
  - tests/entrypoints
  commands:
  - pytest -v -s entrypoints/llm
  - pytest -v -s entrypoints/openai

- label: Distributed Tests (4 GPUs) # 10min
  working_dir: "/vllm-workspace/tests"
  num_gpus: 4
  fast_check: true
  source_file_dependencies:
  - vllm/
  - tests/distributed
  - tests/spec_decode/e2e/test_integration_dist_tp4
  commands:
  - pytest -v -s distributed/test_pynccl.py
  - pytest -v -s spec_decode/e2e/test_integration_dist_tp4.py

##### fast check tests  #####
#####  1 GPU test  #####

- label: Metrics, Tracing Test # 10min
  source_file_dependencies:
  - vllm/
  - tests/metrics
  - tests/tracing
  commands:
  - pytest -v -s metrics 
  - "pip install \
      opentelemetry-sdk \
      opentelemetry-api \
      opentelemetry-exporter-otlp \
      opentelemetry-semantic-conventions-ai"
  - pytest -v -s tracing

- label: Regression Test # 5min
  mirror_hardwares: [amd]
  source_file_dependencies:
  - vllm/
  - tests/test_regression
  command: pytest -v -s test_regression.py
  working_dir: "/vllm-workspace/tests" # optional

- label: Engine Test # 10min
  mirror_hardwares: [amd]
  source_file_dependencies:
  - vllm/
  - tests/engine
  - tests/tokenization
  commands:
  - pytest -v -s engine test_sequence.py test_config.py test_logger.py
  # OOM in the CI unless we run this separately
  - pytest -v -s tokenization

- label: Examples Test # 12min
  working_dir: "/vllm-workspace/examples"
  mirror_hardwares: [amd]
  source_file_dependencies:
  - vllm/entrypoints
  - examples/
  commands:
    - pip install awscli tensorizer # for llava example and tensorizer test
    - python3 offline_inference.py
    - python3 cpu_offload.py
    - python3 offline_inference_with_prefix.py
    - python3 llm_engine_example.py
    - python3 offline_inference_vision_language.py
    - python3 tensorize_vllm_model.py --model facebook/opt-125m serialize --serialized-directory /tmp/ --suffix v1 && python3 tensorize_vllm_model.py --model facebook/opt-125m deserialize --path-to-tensors /tmp/vllm/facebook/opt-125m/v1/model.tensors
    - python3 offline_inference_encoder_decoder.py

- label: Models Test # 1hr10min
  source_file_dependencies:
  - vllm/
  - tests/models
  commands:
<<<<<<< HEAD
    - pytest -v -s test_inputs.py
    - pytest -v -s multimodal

- label: Kernels Test %N
  #mirror_hardwares: [amd]
  commands:
    - pytest -v -s kernels --shard-id=$$BUILDKITE_PARALLEL_JOB --num-shards=$$BUILDKITE_PARALLEL_JOB_COUNT
  parallelism: 4

- label: Models Test
  #mirror_hardwares: [amd]
  commands:
=======
    - pip install https://github.com/flashinfer-ai/flashinfer/releases/download/v0.1.2/flashinfer-0.1.2+cu121torch2.4-cp310-cp310-linux_x86_64.whl
>>>>>>> e9045767
    - pytest -v -s models -m \"not vlm\"

- label: Vision Language Models Test # 42min
  mirror_hardwares: [amd]
  source_file_dependencies:
  - vllm/
  commands:
    - pytest -v -s models -m vlm

- label: Prefix Caching Test # 7min
  mirror_hardwares: [amd]
  source_file_dependencies:
  - vllm/
  - tests/prefix_caching
  commands:
    - pytest -v -s prefix_caching

- label: Samplers Test # 18min
  source_file_dependencies:
  - vllm/model_executor/layers
  - vllm/sampling_metadata.py
  - tests/samplers
  command: pytest -v -s samplers

- label: LogitsProcessor Test # 5min
  mirror_hardwares: [amd]
  source_file_dependencies:
  - vllm/model_executor/layers
  - tests/test_logits_processor
  command: pytest -v -s test_logits_processor.py

- label: Speculative decoding tests # 22min
  source_file_dependencies:
  - vllm/spec_decode
  - tests/spec_decode
  commands:
    # See https://github.com/vllm-project/vllm/issues/5152
    - export VLLM_ATTENTION_BACKEND=XFORMERS
    - pytest -v -s spec_decode

- label: LoRA Test %N # 30min each
  source_file_dependencies:
  - vllm/lora
  - csrc/punica
  - tests/lora
  command: pytest -v -s lora --shard-id=$$BUILDKITE_PARALLEL_JOB --num-shards=$$BUILDKITE_PARALLEL_JOB_COUNT --ignore=lora/test_long_context.py
  parallelism: 4

- label: Kernels Test %N # 30min each
  source_file_dependencies:
  - csrc/
  - vllm/attention
  - tests/kernels
  commands:
    - pip install https://github.com/flashinfer-ai/flashinfer/releases/download/v0.1.2/flashinfer-0.1.2+cu121torch2.4-cp310-cp310-linux_x86_64.whl
    - pytest -v -s kernels --shard-id=$$BUILDKITE_PARALLEL_JOB --num-shards=$$BUILDKITE_PARALLEL_JOB_COUNT
  parallelism: 4

- label: Tensorizer Test # 11min
  soft_fail: true
  source_file_dependencies:
  - vllm/model_executor/model_loader
  - tests/tensorizer_loader
  commands:
    - apt-get install -y curl libsodium23
    - export VLLM_WORKER_MULTIPROC_METHOD=spawn
    - pytest -v -s tensorizer_loader

- label: Benchmarks # 9min
  working_dir: "/vllm-workspace/.buildkite"
  mirror_hardwares: [amd]
  source_file_dependencies:
  - benchmarks/
  commands:
  - pip install aiohttp
  - bash run-benchmarks.sh

- label: Quantization Test # 15min
  source_file_dependencies:
  - csrc/
  - vllm/model_executor/layers/quantization
  - tests/quantization
  command: pytest -v -s quantization

- label: LM Eval Small Models # 53min
  working_dir: "/vllm-workspace/.buildkite/lm-eval-harness"
  source_file_dependencies:
  - csrc/
  - vllm/model_executor/layers/quantization
  commands:
  - pip install lm-eval
  - export VLLM_WORKER_MULTIPROC_METHOD=spawn
  - bash ./run-tests.sh -c configs/models-small.txt -t 1

<<<<<<< HEAD
# This test is disabled since it requires 4xA100 which we don't have in CI now.
- label: LM Eval Large Models
  gpu: a100
=======

#####  1 GPU test  #####
#####  multi gpus test  #####

- label: Distributed Comm Ops Test # 7min
  working_dir: "/vllm-workspace/tests"
  num_gpus: 2
  source_file_dependencies:
  - vllm/distributed
  - tests/distributed
  commands:
  - pytest -v -s distributed/test_comm_ops.py
  - pytest -v -s distributed/test_shm_broadcast.py

- label: 2 Node Tests (4 GPUs in total) # 16min
  working_dir: "/vllm-workspace/tests"
  num_gpus: 2
  num_nodes: 2
  source_file_dependencies:
  - vllm/
  - tests/distributed/test_same_node
  commands:
  - # the following commands are for the first node, with ip 192.168.10.10 (ray environment already set up)
    - VLLM_TEST_SAME_HOST=0 torchrun --nnodes 2 --nproc-per-node=2 --rdzv_backend=c10d --rdzv_endpoint=192.168.10.10 distributed/test_same_node.py
    - VLLM_MULTI_NODE=1 pytest -v -s distributed/test_pipeline_parallel.py
  - # the following commands are for the second node, with ip 192.168.10.11 (ray environment already set up)
    - VLLM_TEST_SAME_HOST=0 torchrun --nnodes 2 --nproc-per-node=2 --rdzv_backend=c10d --rdzv_endpoint=192.168.10.10 distributed/test_same_node.py

- label: Distributed Tests (2 GPUs) # 28min
  mirror_hardwares: [amd]
  working_dir: "/vllm-workspace/tests"
  num_gpus: 2
  source_file_dependencies:
  - vllm/
  - tests/distributed
  commands:
  - VLLM_TEST_SAME_HOST=1 torchrun --nproc-per-node=4 distributed/test_same_node.py
  - TARGET_TEST_SUITE=L4 pytest -v -s distributed/test_basic_distributed_correctness.py
  - pytest -v -s distributed/test_basic_distributed_correctness_enc_dec.py
  - pytest -v -s distributed/test_chunked_prefill_distributed.py
  - pytest -v -s distributed/test_multimodal_broadcast.py
  - pytest -v -s spec_decode/e2e/test_integration_dist_tp2.py
  - CUDA_VISIBLE_DEVICES=0,1 pytest -v -s test_sharded_state_loader.py
  - CUDA_VISIBLE_DEVICES=0,1 pytest -v -s distributed/test_utils.py

- label: Pipeline Parallelism Test # 23min
  working_dir: "/vllm-workspace/tests"
>>>>>>> e9045767
  num_gpus: 4
  source_file_dependencies:
  - vllm/
  - tests/distributed/test_pipeline_parallel
  commands:
  - pytest -v -s distributed/test_pipeline_parallel.py

<<<<<<< HEAD
# This test is disabled since it requires 4xA100 which we don't have in CI now.
- label: Distributed Tests (A100)
=======
- label: LoRA Long Context (Distributed) # 11min
  # This test runs llama 13B, so it is required to run on 4 GPUs.
  num_gpus: 4
  source_file_dependencies:
  - vllm/lora
  - csrc/punica
  - tests/lora/test_long_context
  commands:
    # FIXIT: find out which code initialize cuda before running the test
    # before the fix, we need to use spawn to test it
    - export VLLM_WORKER_MULTIPROC_METHOD=spawn
    - pytest -v -s -x lora/test_long_context.py

##### multi gpus test #####
##### A100 test #####

- label: Distributed Tests (A100) # optional
>>>>>>> e9045767
  gpu: a100
  num_gpus: 4
  source_file_dependencies:
  - vllm/
  commands: 
  # NOTE: don't test llama model here, it seems hf implementation is buggy
  # see https://github.com/vllm-project/vllm/pull/5689 for details
  - pytest -v -s distributed/test_custom_all_reduce.py
<<<<<<< HEAD
  - TEST_DIST_MODEL=facebook/opt-125m DISTRIBUTED_EXECUTOR_BACKEND=ray pytest -v -s distributed/test_basic_distributed_correctness.py
  - TEST_DIST_MODEL=facebook/opt-125m DISTRIBUTED_EXECUTOR_BACKEND=mp pytest -v -s distributed/test_basic_distributed_correctness.py
  - VLLM_ATTENTION_BACKEND=FLASHINFER TEST_DIST_MODEL=facebook/opt-125m DISTRIBUTED_EXECUTOR_BACKEND=ray pytest -v -s distributed/test_basic_distributed_correctness.py
  - VLLM_ATTENTION_BACKEND=FLASHINFER TEST_DIST_MODEL=meta-llama/Meta-Llama-3-8B DISTRIBUTED_EXECUTOR_BACKEND=ray pytest -v -s distributed/test_basic_distributed_correctness.py
  - pytest -v -s -x lora/test_mixtral.py
=======
  - pip install https://github.com/flashinfer-ai/flashinfer/releases/download/v0.1.2/flashinfer-0.1.2+cu121torch2.4-cp310-cp310-linux_x86_64.whl
  - TARGET_TEST_SUITE=A100 pytest -v -s distributed/test_basic_distributed_correctness.py
  - pytest -v -s -x lora/test_mixtral.py

- label: LM Eval Large Models # optional
  gpu: a100
  num_gpus: 4
  working_dir: "/vllm-workspace/.buildkite/lm-eval-harness"
  source_file_dependencies:
  - csrc/
  - vllm/model_executor/layers/quantization
  commands:
  - pip install lm-eval
  - export VLLM_WORKER_MULTIPROC_METHOD=spawn
  - bash ./run-tests.sh -c configs/models-large.txt -t 4
>>>>>>> e9045767
<|MERGE_RESOLUTION|>--- conflicted
+++ resolved
@@ -157,22 +157,7 @@
   - vllm/
   - tests/models
   commands:
-<<<<<<< HEAD
-    - pytest -v -s test_inputs.py
-    - pytest -v -s multimodal
-
-- label: Kernels Test %N
-  #mirror_hardwares: [amd]
-  commands:
-    - pytest -v -s kernels --shard-id=$$BUILDKITE_PARALLEL_JOB --num-shards=$$BUILDKITE_PARALLEL_JOB_COUNT
-  parallelism: 4
-
-- label: Models Test
-  #mirror_hardwares: [amd]
-  commands:
-=======
     - pip install https://github.com/flashinfer-ai/flashinfer/releases/download/v0.1.2/flashinfer-0.1.2+cu121torch2.4-cp310-cp310-linux_x86_64.whl
->>>>>>> e9045767
     - pytest -v -s models -m \"not vlm\"
 
 - label: Vision Language Models Test # 42min
@@ -267,11 +252,6 @@
   - export VLLM_WORKER_MULTIPROC_METHOD=spawn
   - bash ./run-tests.sh -c configs/models-small.txt -t 1
 
-<<<<<<< HEAD
-# This test is disabled since it requires 4xA100 which we don't have in CI now.
-- label: LM Eval Large Models
-  gpu: a100
-=======
 
 #####  1 GPU test  #####
 #####  multi gpus test  #####
@@ -319,7 +299,6 @@
 
 - label: Pipeline Parallelism Test # 23min
   working_dir: "/vllm-workspace/tests"
->>>>>>> e9045767
   num_gpus: 4
   source_file_dependencies:
   - vllm/
@@ -327,10 +306,6 @@
   commands:
   - pytest -v -s distributed/test_pipeline_parallel.py
 
-<<<<<<< HEAD
-# This test is disabled since it requires 4xA100 which we don't have in CI now.
-- label: Distributed Tests (A100)
-=======
 - label: LoRA Long Context (Distributed) # 11min
   # This test runs llama 13B, so it is required to run on 4 GPUs.
   num_gpus: 4
@@ -348,7 +323,6 @@
 ##### A100 test #####
 
 - label: Distributed Tests (A100) # optional
->>>>>>> e9045767
   gpu: a100
   num_gpus: 4
   source_file_dependencies:
@@ -357,13 +331,6 @@
   # NOTE: don't test llama model here, it seems hf implementation is buggy
   # see https://github.com/vllm-project/vllm/pull/5689 for details
   - pytest -v -s distributed/test_custom_all_reduce.py
-<<<<<<< HEAD
-  - TEST_DIST_MODEL=facebook/opt-125m DISTRIBUTED_EXECUTOR_BACKEND=ray pytest -v -s distributed/test_basic_distributed_correctness.py
-  - TEST_DIST_MODEL=facebook/opt-125m DISTRIBUTED_EXECUTOR_BACKEND=mp pytest -v -s distributed/test_basic_distributed_correctness.py
-  - VLLM_ATTENTION_BACKEND=FLASHINFER TEST_DIST_MODEL=facebook/opt-125m DISTRIBUTED_EXECUTOR_BACKEND=ray pytest -v -s distributed/test_basic_distributed_correctness.py
-  - VLLM_ATTENTION_BACKEND=FLASHINFER TEST_DIST_MODEL=meta-llama/Meta-Llama-3-8B DISTRIBUTED_EXECUTOR_BACKEND=ray pytest -v -s distributed/test_basic_distributed_correctness.py
-  - pytest -v -s -x lora/test_mixtral.py
-=======
   - pip install https://github.com/flashinfer-ai/flashinfer/releases/download/v0.1.2/flashinfer-0.1.2+cu121torch2.4-cp310-cp310-linux_x86_64.whl
   - TARGET_TEST_SUITE=A100 pytest -v -s distributed/test_basic_distributed_correctness.py
   - pytest -v -s -x lora/test_mixtral.py
@@ -378,5 +345,4 @@
   commands:
   - pip install lm-eval
   - export VLLM_WORKER_MULTIPROC_METHOD=spawn
-  - bash ./run-tests.sh -c configs/models-large.txt -t 4
->>>>>>> e9045767
+  - bash ./run-tests.sh -c configs/models-large.txt -t 4