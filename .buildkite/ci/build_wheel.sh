--- conflicted
+++ resolved
@@ -26,14 +26,6 @@
 sudo apt update
 sudo apt install -y cmake
 
-<<<<<<< HEAD
-# Build dependencies required for ScratchLLM.
-chmod 700 .buildkite/ci/install_scratch_dependencies.sh && bash .buildkite/ci/install_scratch_dependencies.sh
-
-echo "~~~ :python: Building wheel for ${VLLM_PROJECT}@${GIT_COMMIT}"
-# NOTE(sang): Scratch .so is automatically included.
-BUILD_BAZEL=1 python setup.py bdist_wheel
-=======
 # Do not compile with debug symbol to reduce wheel size
 export CMAKE_BUILD_TYPE="Release"
 
@@ -54,10 +46,14 @@
 export VLLM_INSTALL_PUNICA_KERNELS=1
 # Make sure release wheels are built for the following architectures
 export TORCH_CUDA_ARCH_LIST="8.0 8.6 8.9 9.0+PTX"
-# Build
+
+# Build dependencies required for ScratchLLM.
+chmod 700 .buildkite/ci/install_scratch_dependencies.sh && bash .buildkite/ci/install_scratch_dependencies.sh
+
+echo "~~~ :python: Building wheel for ${VLLM_PROJECT}@${GIT_COMMIT}"
+# NOTE(sang): Scratch .so is automatically included.
 $python_executable setup.py bdist_wheel --dist-dir=dist
 
->>>>>>> 0ac53432
 
 VLLM_WHEEL=$(basename $(ls dist/*.whl))
 COMMIT_PATH="${S3_WHEEL_CACHE}/${VLLM_PROJECT}/${GIT_COMMIT}/${VLLM_WHEEL}"
